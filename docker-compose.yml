--- conflicted
+++ resolved
@@ -81,17 +81,8 @@
       - 'SYSTEM_MONITOR_PERIOD_SECONDS=${SYSTEM_MONITOR_PERIOD_SECONDS}'
       - 'GITHUB_MONITOR_PERIOD_SECONDS=${GITHUB_MONITOR_PERIOD_SECONDS}'
       - 'DATA_TRANSFORMER_PUBLISHING_QUEUE_SIZE=${DATA_TRANSFORMER_PUBLISHING_QUEUE_SIZE}'
-<<<<<<< HEAD
-      - 'DATA_STORE_LOG_FILE_TEMPLATE=${DATA_STORE_LOG_FILE_TEMPLATE}'
-      - 'TRANSFORMERS_LOG_FILE_TEMPLATE=${TRANSFORMERS_LOG_FILE_TEMPLATE}'
-      - 'UNIQUE_ALERTER_IDENTIFIER=${UNIQUE_ALERTER_IDENTIFIER}'
-      - 'CONFIG_MANAGER_LOG_FILE=${CONFIG_MANAGER_LOG_FILE}'
-      - 'CHANNELS_MANAGER_PUBLISHING_QUEUE_SIZE=${CHANNELS_MANAGER_PUBLISHING_QUEUE_SIZE}'
-      - 'ALERTER_PUBLISHING_QUEUE_SIZE=${ALERTER_PUBLISHING_QUEUE_SIZE}'
-=======
       - 'ALERTER_PUBLISHING_QUEUE_SIZE=${ALERTER_PUBLISHING_QUEUE_SIZE}'
       - 'ENABLE_CONSOLE_ALERTS=${ENABLE_CONSOLE_ALERTS}'
->>>>>>> 948bdb53
       - 'WAIT_HOSTS=${DB_IP}:${DB_PORT}, ${REDIS_IP}:${REDIS_PORT}, ${RABBIT_IP}:${RABBIT_PORT}'
     build:
       context: './'
