import logging
import multiprocessing
import sys
from datetime import datetime
from types import FrameType
from typing import Dict

import pika
import pika.exceptions
from pika.adapters.blocking_connection import BlockingChannel

from src.abstract.publisher_subscriber import PublisherSubscriberComponent
from src.data_transformers.starters import (start_system_data_transformer,
                                            start_github_data_transformer)
from src.message_broker.rabbitmq import RabbitMQApi
from src.utils.constants import (HEALTH_CHECK_EXCHANGE,
                                 SYSTEM_DATA_TRANSFORMER_NAME,
                                 GITHUB_DATA_TRANSFORMER_NAME)
from src.utils.exceptions import MessageWasNotDeliveredException
from src.utils.logging import log_and_print

DT_MAN_INPUT_QUEUE = 'data_transformers_manager_queue'
DT_MAN_INPUT_ROUTING_KEY = 'ping'


class DataTransformersManager(PublisherSubscriberComponent):
    def __init__(self, logger: logging.Logger, name: str,
                 rabbitmq: RabbitMQApi) -> None:
        self._name = name
        self._transformer_process_dict = {}

        super().__init__(logger, rabbitmq)

    def __str__(self) -> str:
        return self.name

    @property
    def name(self) -> str:
        return self._name

    @property
    def transformer_process_dict(self) -> Dict:
        return self._transformer_process_dict

    def _initialise_rabbitmq(self) -> None:
        self.rabbitmq.connect_till_successful()

        # Declare consuming intentions
        self.logger.info("Creating '%s' exchange", HEALTH_CHECK_EXCHANGE)
        self.rabbitmq.exchange_declare(HEALTH_CHECK_EXCHANGE, 'topic', False,
                                       True, False, False)
        self.logger.info("Creating queue '%s'", DT_MAN_INPUT_QUEUE)
        self.rabbitmq.queue_declare(DT_MAN_INPUT_QUEUE, False, True, False,
                                    False)
        self.logger.info("Binding queue '%s' to exchange '%s' with routing key "
                         "'%s'", DT_MAN_INPUT_QUEUE, HEALTH_CHECK_EXCHANGE,
                         DT_MAN_INPUT_ROUTING_KEY)
        self.rabbitmq.queue_bind(DT_MAN_INPUT_QUEUE, HEALTH_CHECK_EXCHANGE,
                                 DT_MAN_INPUT_ROUTING_KEY)
        self.logger.debug("Declaring consuming intentions on '%s'",
                          DT_MAN_INPUT_QUEUE)
        self.rabbitmq.basic_consume(DT_MAN_INPUT_QUEUE, self._process_ping,
                                    True, False, None)

        # Declare publishing intentions
        self.logger.info("Setting delivery confirmation on RabbitMQ channel")
        self.rabbitmq.confirm_delivery()

    def _listen_for_data(self) -> None:
        self.rabbitmq.start_consuming()

    def _send_heartbeat(self, data_to_send: Dict) -> None:
        self.rabbitmq.basic_publish_confirm(
            exchange=HEALTH_CHECK_EXCHANGE, routing_key='heartbeat.manager',
            body=data_to_send, is_body_dict=True,
            properties=pika.BasicProperties(delivery_mode=2), mandatory=True)
        self.logger.debug("Sent heartbeat to '%s' exchange",
                          HEALTH_CHECK_EXCHANGE)
<<<<<<< HEAD
=======

    def _start_transformers_processes(self) -> None:
        # Start the system data transformer in a separate process if it is not
        # yet started or it is not alive. This must be done in case of a
        # restart of the manager.
        if SYSTEM_DATA_TRANSFORMER_NAME not in \
                self.transformer_process_dict or not \
                self.transformer_process_dict[
                    SYSTEM_DATA_TRANSFORMER_NAME].is_alive():
            log_and_print("Attempting to start the {}.".format(
                SYSTEM_DATA_TRANSFORMER_NAME), self.logger)
            system_data_transformer_process = multiprocessing.Process(
                target=start_system_data_transformer, args=())
            system_data_transformer_process.daemon = True
            system_data_transformer_process.start()
            self._transformer_process_dict[SYSTEM_DATA_TRANSFORMER_NAME] = \
                system_data_transformer_process

        # Start the github data transformer in a separate process if it is not
        # yet started or it is not alive. This must be done in case of a
        # restart of the manager.
        if GITHUB_DATA_TRANSFORMER_NAME not in \
                self.transformer_process_dict or not \
                self.transformer_process_dict[
                    GITHUB_DATA_TRANSFORMER_NAME].is_alive():
            log_and_print("Attempting to start the {}.".format(
                GITHUB_DATA_TRANSFORMER_NAME), self.logger)
            github_data_transformer_process = multiprocessing.Process(
                target=start_github_data_transformer, args=())
            github_data_transformer_process.daemon = True
            github_data_transformer_process.start()
            self._transformer_process_dict[GITHUB_DATA_TRANSFORMER_NAME] = \
                github_data_transformer_process
>>>>>>> 32a8893c

    def _process_ping(
            self, ch: BlockingChannel, method: pika.spec.Basic.Deliver,
            properties: pika.spec.BasicProperties, body: bytes) -> None:
        data = body
        self.logger.debug("Received %s", data)

        heartbeat = {}
        try:
            heartbeat['component_name'] = self.name
            heartbeat['running_processes'] = []
            heartbeat['dead_processes'] = []
            for transformer_name, process in \
                    self.transformer_process_dict.items():
                if process.is_alive():
                    heartbeat['running_processes'].append(transformer_name)
                else:
                    heartbeat['dead_processes'].append(transformer_name)
                    process.join()  # Just in case, to release resources
            heartbeat['timestamp'] = datetime.now().timestamp()

            # Restart dead transformers
            if len(heartbeat['dead_processes']) != 0:
                self._start_transformers_processes()
        except Exception as e:
            # If we encounter an error during processing log the error and
            # return so that no heartbeat is sent
            self.logger.error("Error when processing %s", data)
            self.logger.exception(e)
            return

        # Send heartbeat if processing was successful
        try:
            self._send_heartbeat(heartbeat)
        except MessageWasNotDeliveredException as e:
            # Log the message and do not raise it as there is no use in
            # re-trying to send a heartbeat
            self.logger.exception(e)
        except Exception as e:
            # For any other exception raise it.
            raise e

    def start(self) -> None:
        log_and_print("{} started.".format(self), self.logger)
        self._initialise_rabbitmq()
        while True:
            try:
                self._start_transformers_processes()
                self._listen_for_data()
            except (pika.exceptions.AMQPConnectionError,
                    pika.exceptions.AMQPChannelError) as e:
                # If we have either a channel error or connection error, the
                # channel is reset, therefore we need to re-initialise the
                # connection or channel settings
                raise e
            except Exception as e:
                self.logger.exception(e)
                raise e

    # If termination signals are received, terminate all child process and exit
    def _on_terminate(self, signum: int, stack: FrameType) -> None:
        log_and_print("{} is terminating. Connections with RabbitMQ will be "
                      "closed, and any running data transformers will be "
                      "stopped gracefully. Afterwards the {} process will "
                      "exit.".format(self, self), self.logger)
        self.disconnect_from_rabbit()

        for transformer, process in self.transformer_process_dict.items():
            log_and_print("Terminating the process of {}".format(transformer),
                          self.logger)
            process.terminate()
            process.join()

        log_and_print("{} terminated.".format(self), self.logger)
        sys.exit()

    def _send_data(self, *args) -> None:
        """
        This function was not implemented because the manager does not need
        to send any data other than heartbeats. The component is still a
        publisher because we are publishing heartbeats.
        """
        pass<|MERGE_RESOLUTION|>--- conflicted
+++ resolved
@@ -76,8 +76,6 @@
             properties=pika.BasicProperties(delivery_mode=2), mandatory=True)
         self.logger.debug("Sent heartbeat to '%s' exchange",
                           HEALTH_CHECK_EXCHANGE)
-<<<<<<< HEAD
-=======
 
     def _start_transformers_processes(self) -> None:
         # Start the system data transformer in a separate process if it is not
@@ -111,7 +109,6 @@
             github_data_transformer_process.start()
             self._transformer_process_dict[GITHUB_DATA_TRANSFORMER_NAME] = \
                 github_data_transformer_process
->>>>>>> 32a8893c
 
     def _process_ping(
             self, ch: BlockingChannel, method: pika.spec.Basic.Deliver,
