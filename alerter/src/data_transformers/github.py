--- conflicted
+++ resolved
@@ -50,13 +50,8 @@
         # Pre-fetch count is 10 times less the maximum queue size
         prefetch_count = round(self.publishing_queue.maxsize / 5)
         self.rabbitmq.basic_qos(prefetch_count=prefetch_count)
-<<<<<<< HEAD
         self.logger.debug('Declaring consuming intentions')
-        self.rabbitmq.basic_consume('github_data_transformer_raw_data_queue',
-=======
-        self.logger.info('Declaring consuming intentions')
         self.rabbitmq.basic_consume(_GITHUB_DT_INPUT_QUEUE,
->>>>>>> 708a0f3f
                                     self._process_raw_data, False, False, None)
 
         # Set producing configuration
