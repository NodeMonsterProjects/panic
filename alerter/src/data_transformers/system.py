import copy
import json
import logging
from datetime import datetime
from typing import Dict, Union, Tuple

import pika.exceptions
from pika.adapters.blocking_connection import BlockingChannel

from src.data_store.redis.redis_api import RedisApi
from src.data_store.redis.store_keys import Keys
from src.data_transformers.data_transformer import DataTransformer
from src.message_broker.rabbitmq import RabbitMQApi
from src.monitorables.repo import GitHubRepo
from src.monitorables.system import System
from src.utils.constants import (ALERT_EXCHANGE, STORE_EXCHANGE,
                                 RAW_DATA_EXCHANGE, HEALTH_CHECK_EXCHANGE)
from src.utils.exceptions import (ReceivedUnexpectedDataException,
                                  SystemIsDownException,
                                  MessageWasNotDeliveredException)
from src.utils.types import convert_to_float_if_not_none

SYSTEM_DT_INPUT_QUEUE = 'system_data_transformer_raw_data_queue'
SYSTEM_DT_INPUT_ROUTING_KEY = 'system'


class SystemDataTransformer(DataTransformer):
    def __init__(self, transformer_name: str, logger: logging.Logger,
                 redis: RedisApi, rabbitmq: RabbitMQApi,
                 max_queue_size: int = 0) -> None:
        super().__init__(transformer_name, logger, redis, rabbitmq,
                         max_queue_size)

    def _initialise_rabbitmq(self) -> None:
        # A data transformer is both a consumer and producer, therefore we need
        # to initialise both the consuming and producing configurations.

        self.rabbitmq.connect_till_successful()

        # Set consuming configuration
        self.logger.info("Creating '%s' exchange", RAW_DATA_EXCHANGE)
        self.rabbitmq.exchange_declare(RAW_DATA_EXCHANGE, 'direct', False, True,
                                       False, False)
        self.logger.info("Creating queue '%s'", SYSTEM_DT_INPUT_QUEUE)
        self.rabbitmq.queue_declare(SYSTEM_DT_INPUT_QUEUE, False, True, False,
                                    False)
        self.logger.info("Binding queue '%s' to exchange '%s' with routing "
                         "key '%s'", SYSTEM_DT_INPUT_QUEUE, RAW_DATA_EXCHANGE,
                         SYSTEM_DT_INPUT_ROUTING_KEY)
        self.rabbitmq.queue_bind(SYSTEM_DT_INPUT_QUEUE, RAW_DATA_EXCHANGE,
                                 SYSTEM_DT_INPUT_ROUTING_KEY)

        # Pre-fetch count is 5 times less the maximum queue size
        prefetch_count = round(self.publishing_queue.maxsize / 5)
        self.rabbitmq.basic_qos(prefetch_count=prefetch_count)
        self.logger.debug("Declaring consuming intentions")
        self.rabbitmq.basic_consume(SYSTEM_DT_INPUT_QUEUE,
                                    self._process_raw_data, False, False, None)

        # Set producing configuration
        self.logger.info("Setting delivery confirmation on RabbitMQ channel")
        self.rabbitmq.confirm_delivery()
        self.logger.info("Creating '%s' exchange", STORE_EXCHANGE)
        self.rabbitmq.exchange_declare(STORE_EXCHANGE, 'direct', False, True,
                                       False, False)
        self.logger.info("Creating '%s' exchange", ALERT_EXCHANGE)
        self.rabbitmq.exchange_declare(ALERT_EXCHANGE, 'topic', False, True,
                                       False, False)
        self.logger.info("Creating '%s' exchange", HEALTH_CHECK_EXCHANGE)
        self.rabbitmq.exchange_declare(HEALTH_CHECK_EXCHANGE, 'topic', False,
                                       True, False, False)

    def load_state(self, system: Union[System, GitHubRepo]) \
            -> Union[System, GitHubRepo]:
        # If Redis is down, the data passed as default will be stored as
        # the system state.

        self.logger.debug("Loading the state of %s from Redis", system)
        redis_hash = Keys.get_hash_parent(system.parent_id)
        system_id = system.system_id

        # Below, we will try and get the data stored in redis and store it
        # in the system's state. If the data from Redis cannot be obtained, the
        # state won't be updated.

        # Load process_cpu_seconds_total from Redis
        state_process_cpu_seconds_total = system.process_cpu_seconds_total
        redis_process_cpu_seconds_total = self.redis.hget(
            redis_hash, Keys.get_system_process_cpu_seconds_total(system_id),
            state_process_cpu_seconds_total)
        process_cpu_seconds_total = \
            convert_to_float_if_not_none(redis_process_cpu_seconds_total, None)
        system.set_process_cpu_seconds_total(process_cpu_seconds_total)

        # Load process_memory_usage from Redis
        state_process_memory_usage = system.process_memory_usage
        redis_process_memory_usage = self.redis.hget(
            redis_hash, Keys.get_system_process_memory_usage(system_id),
            state_process_memory_usage)
        process_memory_usage = \
            convert_to_float_if_not_none(redis_process_memory_usage, None)
        system.set_process_memory_usage(process_memory_usage)

        # Load virtual_memory_usage from Redis
        state_virtual_memory_usage = system.virtual_memory_usage
        redis_virtual_memory_usage = self.redis.hget(
            redis_hash, Keys.get_system_virtual_memory_usage(system_id),
            state_virtual_memory_usage)
        virtual_memory_usage = \
            convert_to_float_if_not_none(redis_virtual_memory_usage, None)
        system.set_virtual_memory_usage(virtual_memory_usage)

        # Load open_file_descriptors from Redis
        state_open_file_descriptors = system.open_file_descriptors
        redis_open_file_descriptors = self.redis.hget(
            redis_hash, Keys.get_system_open_file_descriptors(system_id),
            state_open_file_descriptors)
        open_file_descriptors = \
            convert_to_float_if_not_none(redis_open_file_descriptors, None)
        system.set_open_file_descriptors(open_file_descriptors)

        # Load system_cpu_usage from Redis
        state_system_cpu_usage = system.system_cpu_usage
        redis_system_cpu_usage = self.redis.hget(
            redis_hash, Keys.get_system_system_cpu_usage(system_id),
            state_system_cpu_usage)
        system_cpu_usage = \
            convert_to_float_if_not_none(redis_system_cpu_usage, None)
        system.set_system_cpu_usage(system_cpu_usage)

        # Load system_ram_usage from Redis
        state_system_ram_usage = system.system_ram_usage
        redis_system_ram_usage = self.redis.hget(
            redis_hash, Keys.get_system_system_ram_usage(system_id),
            state_system_ram_usage)
        system_ram_usage = \
            convert_to_float_if_not_none(redis_system_ram_usage, None)
        system.set_system_ram_usage(system_ram_usage)

        # Load system_storage_usage from Redis
        state_system_storage_usage = system.system_storage_usage
        redis_system_storage_usage = self.redis.hget(
            redis_hash, Keys.get_system_system_storage_usage(system_id),
            state_system_storage_usage)
        system_storage_usage = \
            convert_to_float_if_not_none(redis_system_storage_usage, None)
        system.set_system_storage_usage(system_storage_usage)

        # Load network_transmit_bytes_per_second from Redis
        state_network_transmit_bytes_per_second = \
            system.network_transmit_bytes_per_second
        redis_network_transmit_bytes_per_second = self.redis.hget(
            redis_hash,
            Keys.get_system_network_transmit_bytes_per_second(system_id),
            state_network_transmit_bytes_per_second)
        network_transmit_bytes_per_second = \
            convert_to_float_if_not_none(
                redis_network_transmit_bytes_per_second, None)
        system.set_network_transmit_bytes_per_second(
            network_transmit_bytes_per_second)

        # Load network_receive_bytes_per_second from Redis
        state_network_receive_bytes_per_second = \
            system.network_receive_bytes_per_second
        redis_network_receive_bytes_per_second = self.redis.hget(
            redis_hash,
            Keys.get_system_network_receive_bytes_per_second(system_id),
            state_network_receive_bytes_per_second)
        network_receive_bytes_per_second = \
            convert_to_float_if_not_none(
                redis_network_receive_bytes_per_second, None)
        system.set_network_receive_bytes_per_second(
            network_receive_bytes_per_second)

        # Load network_transmit_bytes_total from Redis
        state_network_transmit_bytes_total = system.network_transmit_bytes_total
        redis_network_transmit_bytes_total = self.redis.hget(
            redis_hash, Keys.get_system_network_transmit_bytes_total(system_id),
            state_network_transmit_bytes_total)
        network_transmit_bytes_total = \
            convert_to_float_if_not_none(redis_network_transmit_bytes_total,
                                         None)
        system.set_network_transmit_bytes_total(network_transmit_bytes_total)

        # Load network_receive_bytes_total from Redis
        state_network_receive_bytes_total = system.network_receive_bytes_total
        redis_network_receive_bytes_total = self.redis.hget(
            redis_hash, Keys.get_system_network_receive_bytes_total(system_id),
            state_network_receive_bytes_total)
        network_receive_bytes_total = \
            convert_to_float_if_not_none(redis_network_receive_bytes_total,
                                         None)
        system.set_network_receive_bytes_total(network_receive_bytes_total)

        # Load disk_io_time_seconds_in_interval from Redis
        state_disk_io_time_seconds_in_interval = \
            system.disk_io_time_seconds_in_interval
        redis_disk_io_time_seconds_in_interval = self.redis.hget(
            redis_hash,
            Keys.get_system_disk_io_time_seconds_in_interval(system_id),
            state_disk_io_time_seconds_in_interval)
        disk_io_time_seconds_in_interval = \
            convert_to_float_if_not_none(
                redis_disk_io_time_seconds_in_interval, None)
        system.set_disk_io_time_seconds_in_interval(
            disk_io_time_seconds_in_interval)

        # Load disk_io_time_seconds_total from Redis
        state_disk_io_time_seconds_total = system.disk_io_time_seconds_total
        redis_disk_io_time_seconds_total = self.redis.hget(
            redis_hash, Keys.get_system_disk_io_time_seconds_total(system_id),
            state_disk_io_time_seconds_total)
        disk_io_time_seconds_total = \
            convert_to_float_if_not_none(redis_disk_io_time_seconds_total, None)
        system.set_disk_io_time_seconds_total(disk_io_time_seconds_total)

        # Load last_monitored from Redis
        state_last_monitored = system.last_monitored
        redis_last_monitored = self.redis.hget(
            redis_hash, Keys.get_system_last_monitored(system_id),
            state_last_monitored)
        last_monitored = convert_to_float_if_not_none(redis_last_monitored,
                                                      None)
        system.set_last_monitored(last_monitored)

        # Load went_down_at from Redis
        state_went_down_at = system.went_down_at
        redis_went_down_at = self.redis.hget(
            redis_hash, Keys.get_system_went_down_at(system_id),
            state_went_down_at)
        went_down_at = convert_to_float_if_not_none(redis_went_down_at, None)
        system.set_went_down_at(went_down_at)

        self.logger.debug(
            "Restored %s state: _process_cpu_seconds_total=%s, "
            "_process_memory_usage=%s, _virtual_memory_usage=%s, "
            "_open_file_descriptors=%s, _system_cpu_usage=%s, "
            "_system_ram_usage=%s, _system_storage_usage=%s, "
            "_network_transmit_bytes_per_second=%s, "
            "_network_receive_bytes_per_second=%s, "
            "_network_transmit_bytes_total=%s, "
            "_network_receive_bytes_total=%s, "
            "_disk_io_time_seconds_in_interval=%s, "
            "_disk_io_time_seconds_total=%s, _last_monitored=%s, "
            "_went_down_at=%s", system, process_cpu_seconds_total,
            process_memory_usage, virtual_memory_usage, open_file_descriptors,
            system_cpu_usage, system_ram_usage, system_storage_usage,
            network_transmit_bytes_per_second, network_receive_bytes_per_second,
            network_transmit_bytes_total, network_receive_bytes_total,
            disk_io_time_seconds_in_interval, disk_io_time_seconds_total,
            last_monitored, went_down_at)

        return system

    def _update_state(self, transformed_data: Dict) -> None:
        self.logger.debug("Updating state ...")

        if 'result' in transformed_data:
            meta_data = transformed_data['result']['meta_data']
            metrics = transformed_data['result']['data']
            system_id = meta_data['system_id']
            parent_id = meta_data['system_parent_id']
            system_name = meta_data['system_name']
            system = self.state[system_id]

            # Set system details just in case the configs have changed
            system.set_parent_id(parent_id)
            system.set_system_name(system_name)

            # Save the new metrics in process memory
            system.set_last_monitored(meta_data['last_monitored'])
            system.set_process_cpu_seconds_total(
                metrics['process_cpu_seconds_total'])
            system.set_process_memory_usage(metrics['process_memory_usage'])
            system.set_virtual_memory_usage(metrics['virtual_memory_usage'])
            system.set_open_file_descriptors(metrics['open_file_descriptors'])
            system.set_system_cpu_usage(metrics['system_cpu_usage'])
            system.set_system_ram_usage(metrics['system_ram_usage'])
            system.set_system_storage_usage(metrics['system_storage_usage'])
            system.set_network_receive_bytes_total(
                metrics['network_receive_bytes_total'])
            system.set_network_transmit_bytes_total(
                metrics['network_transmit_bytes_total'])
            system.set_disk_io_time_seconds_total(
                metrics['disk_io_time_seconds_total'])
            system.set_network_transmit_bytes_per_second(
                metrics['network_transmit_bytes_per_second'])
            system.set_network_receive_bytes_per_second(
                metrics['network_receive_bytes_per_second'])
            system.set_disk_io_time_seconds_in_interval(
                metrics['disk_io_time_seconds_in_interval'])
            system.set_as_up()
        elif 'error' in transformed_data:
            meta_data = transformed_data['error']['meta_data']
            error_code = transformed_data['error']['code']
            system_name = meta_data['system_name']
            system_id = meta_data['system_id']
            parent_id = meta_data['system_parent_id']
            downtime_exception = SystemIsDownException(system_name)
            system = self.state[system_id]

            # Set system details just in case the configs have changed
            system.set_parent_id(parent_id)
            system.set_system_name(system_name)

            if error_code == downtime_exception.code:
                went_down_at = transformed_data['error']['data']['went_down_at']
                system.set_as_down(went_down_at)
        else:
            raise ReceivedUnexpectedDataException(
                "{}: _update_state".format(self))

        self.logger.debug("State updated successfully")

    def _process_transformed_data_for_saving(self,
                                             transformed_data: Dict) -> Dict:
        self.logger.debug("Performing further processing for storage ...")

        if 'result' in transformed_data or 'error' in transformed_data:
            processed_data = copy.deepcopy(transformed_data)
        else:
            raise ReceivedUnexpectedDataException(
                "{}: _process_transformed_data_for_saving".format(self))

        self.logger.debug("Processing successful")

        return processed_data

    def _process_transformed_data_for_alerting(self,
                                               transformed_data: Dict) -> Dict:
        self.logger.debug("Performing further processing for alerting ...")

        if 'result' in transformed_data:
            td_meta_data = transformed_data['result']['meta_data']
            td_system_id = td_meta_data['system_id']
            system = self.state[td_system_id]
            td_metrics = transformed_data['result']['data']

            processed_data = {
                'result': {
                    'meta_data': copy.deepcopy(td_meta_data),
                    'data': {}
                }
            }

            # Reformat the data in such a way that both the previous and current
            # states are sent to the alerter
            processed_data_metrics = processed_data['result']['data']
            for metric, value in td_metrics.items():
                processed_data_metrics[metric] = {}
                processed_data_metrics[metric]['current'] = value

            processed_data_metrics['process_cpu_seconds_total']['previous'] = \
                system.process_cpu_seconds_total
            processed_data_metrics['process_memory_usage']['previous'] = \
                system.process_memory_usage
            processed_data_metrics['virtual_memory_usage']['previous'] = \
                system.virtual_memory_usage
            processed_data_metrics['open_file_descriptors']['previous'] = \
                system.open_file_descriptors
            processed_data_metrics['system_cpu_usage']['previous'] = \
                system.system_cpu_usage
            processed_data_metrics['system_ram_usage']['previous'] = \
                system.system_ram_usage
            processed_data_metrics['system_storage_usage']['previous'] = \
                system.system_storage_usage
            processed_data_metrics['network_receive_bytes_total']['previous'] \
                = system.network_receive_bytes_total
            processed_data_metrics['network_transmit_bytes_total']['previous'] \
                = system.network_transmit_bytes_total
            processed_data_metrics['disk_io_time_seconds_total']['previous'] \
                = system.disk_io_time_seconds_total
            processed_data_metrics['network_transmit_bytes_per_second'][
                'previous'] = system.network_transmit_bytes_per_second
            processed_data_metrics['network_receive_bytes_per_second'][
                'previous'] = system.network_receive_bytes_per_second
            processed_data_metrics['disk_io_time_seconds_in_interval'][
                'previous'] = system.disk_io_time_seconds_in_interval
            processed_data_metrics['went_down_at'][
                'previous'] = system.went_down_at
        elif 'error' in transformed_data:
            td_meta_data = transformed_data['error']['meta_data']
            td_error_code = transformed_data['error']['code']
            td_system_id = td_meta_data['system_id']
            td_system_name = td_meta_data['system_name']
            system = self.state[td_system_id]
            downtime_exception = SystemIsDownException(td_system_name)

            processed_data = copy.deepcopy(transformed_data)

            if td_error_code == downtime_exception.code:
                td_metrics = transformed_data['error']['data']
                processed_data_metrics = processed_data['error']['data']

                for metric, value in td_metrics.items():
                    processed_data_metrics[metric] = {}
                    processed_data_metrics[metric]['current'] = value

                processed_data_metrics['went_down_at']['previous'] = \
                    system.went_down_at
        else:
            raise ReceivedUnexpectedDataException(
                "{}: _process_transformed_data_for_alerting".format(self))

        self.logger.debug("Processing successful.")

        return processed_data

    def _transform_data(self, data: Dict) -> Tuple[Dict, Dict, Dict]:
        self.logger.debug("Performing data transformation on %s ...", data)

        if 'result' in data:
            meta_data = data['result']['meta_data']
            system_metrics = data['result']['data']
            system_id = meta_data['system_id']
            system = self.state[system_id]

            # Compute the network receive/transmit bytes per second based on the
            # totals and the saved last monitoring round
            transmit_bytes_total = system_metrics[
                'network_transmit_bytes_total']
            receive_bytes_total = system_metrics['network_receive_bytes_total']
            network_transmit_bytes_per_second = None
            network_receive_bytes_per_second = None

            # If we have values to compare to (i.e. not the first ever
            # transformation) compute the bytes per second transmitted/received
            if system.last_monitored is not None:
                network_transmit_bytes_per_second = \
                    (transmit_bytes_total -
                     system.network_transmit_bytes_total) \
                    / (meta_data['time'] - system.last_monitored)
                network_receive_bytes_per_second = \
                    (receive_bytes_total - system.network_receive_bytes_total) \
                    / (meta_data['time'] - system.last_monitored)

            # Compute the time spent doing io since the last time we received
            # data for this system
            disk_io_time_seconds_total = system_metrics[
                'disk_io_time_seconds_total']
            disk_io_time_seconds_in_interval = None

            # If we have values to compare to (i.e. not the first ever
            # transformation) compute the time spent doing io since the last
            # monitoring round
            if system.last_monitored is not None:
                disk_io_time_seconds_in_interval = \
                    disk_io_time_seconds_total - \
                    system.disk_io_time_seconds_total

            transformed_data = copy.deepcopy(data)
            td_meta_data = transformed_data['result']['meta_data']
            td_metrics = transformed_data['result']['data']

            # Transform the meta_data by deleting the monitor_name and changing
            # the time key to last_monitored key
            del td_meta_data['monitor_name']
            del td_meta_data['time']
            td_meta_data['last_monitored'] = meta_data['time']

            # Transform the data by adding the new processed data.
            td_metrics['network_transmit_bytes_per_second'] = \
                network_transmit_bytes_per_second
            td_metrics['network_receive_bytes_per_second'] = \
                network_receive_bytes_per_second
            td_metrics['disk_io_time_seconds_in_interval'] = \
                disk_io_time_seconds_in_interval
            td_metrics['went_down_at'] = None
        elif 'error' in data:
            meta_data = data['error']['meta_data']
            error_code = data['error']['code']
            system_id = meta_data['system_id']
            system_name = meta_data['system_name']
            time_of_error = meta_data['time']
            system = self.state[system_id]
            downtime_exception = SystemIsDownException(system_name)

            # In case of errors in the sent messages only remove the
            # monitor_name from the meta data
            transformed_data = copy.deepcopy(data)
            del transformed_data['error']['meta_data']['monitor_name']

            # If we have a downtime error, set went_down_at to the time of error
            # if the system was up. Otherwise, leave went_down_at as stored in
            # the system state
            if error_code == downtime_exception.code:
                transformed_data['error']['data'] = {}
                td_metrics = transformed_data['error']['data']
                td_metrics['went_down_at'] = \
                    system.went_down_at if system.is_down else time_of_error
        else:
            raise ReceivedUnexpectedDataException(
                "{}: _transform_data".format(self))

        data_for_alerting = self._process_transformed_data_for_alerting(
            transformed_data)
        data_for_saving = self._process_transformed_data_for_saving(
            transformed_data)

        self.logger.debug("Data transformation successful")

        return transformed_data, data_for_alerting, data_for_saving

    def _place_latest_data_on_queue(self, transformed_data: Dict,
                                    data_for_alerting: Dict,
                                    data_for_saving: Dict) -> None:
        # Compute the routing key for alerting. The routing key will be in
        # the format `alerter.system.parent_id
        response_index_key = 'result' if 'result' in transformed_data \
            else 'error'
        meta_data = transformed_data[response_index_key]['meta_data']
        system_parent_id = meta_data['system_parent_id']
        alerting_routing_key = 'alerter.system' + '.{}'.format(system_parent_id)

        self._push_to_queue(data_for_alerting, ALERT_EXCHANGE,
                            alerting_routing_key,
                            pika.BasicProperties(delivery_mode=2), True)

        self._push_to_queue(data_for_saving, STORE_EXCHANGE, 'system',
                            pika.BasicProperties(delivery_mode=2), True)

    def _process_raw_data(self, ch: BlockingChannel,
                          method: pika.spec.Basic.Deliver,
                          properties: pika.spec.BasicProperties, body: bytes) \
            -> None:
        raw_data = json.loads(body)
        self.logger.debug("Received %s from monitors. Now processing this "
                          "data.", raw_data)

        processing_error = False
        transformed_data = {}
        data_for_alerting = {}
        data_for_saving = {}
        try:
            if 'result' in raw_data or 'error' in raw_data:
                response_index_key = 'result' if 'result' in raw_data \
                    else 'error'
                meta_data = raw_data[response_index_key]['meta_data']
                system_id = meta_data['system_id']
                system_parent_id = meta_data['system_parent_id']
                system_name = meta_data['system_name']

                if system_id not in self.state:
                    new_system = System(system_name, system_id,
                                        system_parent_id)
                    loaded_system = self.load_state(new_system)
                    self._state[system_id] = loaded_system

<<<<<<< HEAD
                self._transform_data(raw_data)
                self._update_state()
                self.logger.debug("Successfully processed %s", raw_data)
=======
                transformed_data, data_for_alerting, data_for_saving = \
                    self._transform_data(raw_data)
>>>>>>> 32a8893c
            else:
                raise ReceivedUnexpectedDataException(
                    "{}: _process_raw_data".format(self))
        except Exception as e:
            self.logger.error("Error when processing %s", raw_data)
            self.logger.exception(e)
            processing_error = True

        # If the data is processed, it can be acknowledged.
        self.rabbitmq.basic_ack(method.delivery_tag, False)

        # We want to update the state after the data is acknowledged, otherwise
        # if acknowledgement fails the state would be erroneous when processing
        # the data again. Note, only update the state if there were no
        # processing errors.
        if not processing_error:
            try:
                self._update_state(transformed_data)
                self.logger.debug("Successfully processed %s", raw_data)
            except Exception as e:
                self.logger.error("Error when processing %s", raw_data)
                self.logger.exception(e)
                processing_error = True

        # Place the data on the publishing queue if there were no processing
        # errors. This is done after acknowledging the data, so that if
        # acknowledgement fails, the data is processed again and we do not have
        # duplication of data in the queue
        if not processing_error:
            self._place_latest_data_on_queue(
                transformed_data, data_for_alerting, data_for_saving)

        # Send any data waiting in the publisher queue, if any
        try:
            self._send_data()

            if not processing_error:
                heartbeat = {
                    'component_name': self.transformer_name,
                    'timestamp': datetime.now().timestamp()
                }
                self._send_heartbeat(heartbeat)
        except MessageWasNotDeliveredException as e:
            # Log the message and do not raise it as message is residing in the
            # publisher queue.
            self.logger.exception(e)
        except Exception as e:
            # For any other exception raise it.
            raise e<|MERGE_RESOLUTION|>--- conflicted
+++ resolved
@@ -546,14 +546,8 @@
                     loaded_system = self.load_state(new_system)
                     self._state[system_id] = loaded_system
 
-<<<<<<< HEAD
-                self._transform_data(raw_data)
-                self._update_state()
-                self.logger.debug("Successfully processed %s", raw_data)
-=======
                 transformed_data, data_for_alerting, data_for_saving = \
                     self._transform_data(raw_data)
->>>>>>> 32a8893c
             else:
                 raise ReceivedUnexpectedDataException(
                     "{}: _process_raw_data".format(self))
