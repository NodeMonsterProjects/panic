--- conflicted
+++ resolved
@@ -5,20 +5,12 @@
 #       Hash(Chain) -> Key(node)
 
 # Hashes
-<<<<<<< HEAD
 _hash_parent = "hash_p1"
-=======
-_hash_blockchain = "hash_bc1"
->>>>>>> 2a067739
 
 # smX_<monitor_name>
 _key_system_monitor_last_monitoring_round = "sm1"
 
-<<<<<<< HEAD
 # sX_<system_id>
-=======
-# sX_<system_name>
->>>>>>> 2a067739
 _key_system_process_cpu_seconds_total = "s1"
 _key_system_process_memory_usage = "s2"
 _key_system_virtual_memory_usage = "s3"
@@ -26,8 +18,6 @@
 _key_system_system_cpu_usage = "s5"
 _key_system_system_ram_usage = "s6"
 _key_system_system_storage_usage = "s7"
-<<<<<<< HEAD
-_key_network_transmit_bytes_per_second = "s8"
 _key_network_receive_bytes_per_second = "s9"
 _key_network_receive_bytes_total = "s10"
 _key_network_transmit_bytes_total = "s11"
@@ -125,87 +115,4 @@
 
     @staticmethod
     def get_github_tag_name(repo_id: str) -> str:
-        return Keys._as_prefix(_key_github_tag_name) + repo_id
-=======
-_key_system_network_transmit_bytes_per_second = "s8"
-_key_system_network_receive_bytes_per_second = "s9"
-_key_system_network_receive_bytes_total = "s10"
-_key_system_network_transmit_bytes_total = "s11"
-_key_system_disk_io_time_seconds_total = "s12"
-_key_system_disk_io_time_seconds_in_interval = "s13"
-
-
-def _as_prefix(key) -> str:
-    return key + "_"
-
-
-class Keys:
-
-    @staticmethod
-    def get_hash_blockchain(chain_name: str) -> str:
-        return _as_prefix(_hash_blockchain) + chain_name
-
-    @staticmethod
-    def get_system_monitor_last_monitoring_round(monitor_name: str) -> str:
-        return _as_prefix(_key_system_monitor_last_monitoring_round) \
-               + monitor_name
-
-    @staticmethod
-    def get_system_process_cpu_seconds_total(system_name: str) -> str:
-        return _as_prefix(_key_system_process_cpu_seconds_total) + system_name
-
-    @staticmethod
-    def get_system_process_memory_usage(system_name: str) -> str:
-        return _as_prefix(_key_system_process_memory_usage) + system_name
-
-    @staticmethod
-    def get_system_virtual_memory_usage(system_name: str) -> str:
-        return _as_prefix(_key_system_virtual_memory_usage) + system_name
-
-    @staticmethod
-    def get_system_open_file_descriptors(system_name: str) -> str:
-        return _as_prefix(_key_system_open_file_descriptors) + system_name
-
-    @staticmethod
-    def get_system_system_cpu_usage(system_name: str) -> str:
-        return _as_prefix(_key_system_system_cpu_usage) + system_name
-
-    @staticmethod
-    def get_system_system_ram_usage(system_name: str) -> str:
-        return _as_prefix(_key_system_system_ram_usage) + system_name
-
-    @staticmethod
-    def get_system_system_storage_usage(system_name: str) -> str:
-        return _as_prefix(_key_system_system_storage_usage) + system_name
-
-    @staticmethod
-    def get_system_network_transmit_bytes_per_second(system_name: str) -> str:
-        return _as_prefix(_key_system_network_transmit_bytes_per_second) \
-               + system_name
-
-    @staticmethod
-    def get_system_network_receive_bytes_per_second(system_name: str) -> str:
-        return _as_prefix(_key_system_network_receive_bytes_per_second) \
-               + system_name
-
-    @staticmethod
-    def get_system_network_receive_bytes_total(system_name: str) -> str:
-        return _as_prefix(_key_system_network_receive_bytes_total) \
-               + system_name
-
-    @staticmethod
-    def get_system_network_transmit_bytes_total(system_name: str) -> str:
-        return _as_prefix(_key_system_network_transmit_bytes_total) \
-               + system_name
-
-    @staticmethod
-    def get_system_disk_io_time_seconds_total(system_name: str) -> str:
-        return _as_prefix(_key_system_disk_io_time_seconds_total) \
-               + system_name
-
-    @staticmethod
-    def get_system_disk_io_time_seconds_total_in_interval(
-            system_name: str) -> str:
-        return _as_prefix(_key_system_disk_io_time_seconds_in_interval) \
-               + system_name
->>>>>>> 2a067739
+        return Keys._as_prefix(_key_github_tag_name) + repo_id