--- conflicted
+++ resolved
@@ -131,7 +131,7 @@
     @staticmethod
     def get_system_process_cpu_seconds_total(system_id: str) -> str:
         return Keys._as_prefix(_key_system_process_cpu_seconds_total) \
-               + system_id
+            + system_id
 
     @staticmethod
     def get_system_process_memory_usage(system_id: str) -> str:
@@ -160,33 +160,33 @@
     @staticmethod
     def get_system_network_transmit_bytes_per_second(system_id: str) -> str:
         return Keys._as_prefix(_key_system_network_transmit_bytes_per_second) \
-               + system_id
+            + system_id
 
     @staticmethod
     def get_system_network_receive_bytes_per_second(system_id: str) -> str:
         return Keys._as_prefix(_key_system_network_receive_bytes_per_second) \
-               + system_id
+            + system_id
 
     @staticmethod
     def get_system_network_receive_bytes_total(system_id: str) -> str:
         return Keys._as_prefix(_key_system_network_receive_bytes_total) \
-               + system_id
+            + system_id
 
     @staticmethod
     def get_system_network_transmit_bytes_total(system_id: str) -> str:
         return Keys._as_prefix(_key_system_network_transmit_bytes_total) \
-               + system_id
+            + system_id
 
     @staticmethod
     def get_system_disk_io_time_seconds_total(system_id: str) -> str:
         return Keys._as_prefix(_key_system_disk_io_time_seconds_total) \
-               + system_id
+            + system_id
 
     @staticmethod
     def get_system_disk_io_time_seconds_in_interval(
             system_id: str) -> str:
         return Keys._as_prefix(_key_system_disk_io_time_seconds_in_interval) \
-               + system_id
+            + system_id
 
     @staticmethod
     def get_system_went_down_at(system_id: str) -> str:
@@ -203,7 +203,7 @@
     @staticmethod
     def get_cl_node_total_block_headers_received(cl_node_id: str) -> str:
         return Keys._as_prefix(_key_cl_node_total_block_headers_received) \
-               + cl_node_id
+            + cl_node_id
 
     @staticmethod
     def get_cl_node_no_of_active_jobs(cl_node_id: str) -> str:
@@ -216,7 +216,7 @@
     @staticmethod
     def get_cl_node_process_start_time_seconds(cl_node_id: str) -> str:
         return Keys._as_prefix(_key_cl_node_process_start_time_seconds) \
-               + cl_node_id
+            + cl_node_id
 
     @staticmethod
     def get_cl_node_total_gas_bumps(cl_node_id: str) -> str:
@@ -225,7 +225,7 @@
     @staticmethod
     def get_cl_node_total_gas_bumps_exceeds_limit(cl_node_id: str) -> str:
         return Keys._as_prefix(_key_cl_node_total_gas_bumps_exceeds_limit) \
-               + cl_node_id
+            + cl_node_id
 
     @staticmethod
     def get_cl_node_no_of_unconfirmed_txs(cl_node_id: str) -> str:
@@ -246,18 +246,17 @@
     @staticmethod
     def get_cl_node_went_down_at_prometheus(cl_node_id: str) -> str:
         return Keys._as_prefix(_key_cl_node_went_down_at_prometheus) + \
-               cl_node_id
+            cl_node_id
 
     @staticmethod
     def get_cl_node_last_prometheus_source_used(cl_node_id: str) -> str:
         return Keys._as_prefix(_key_cl_node_last_prometheus_source_used) \
-               + cl_node_id
+            + cl_node_id
 
     @staticmethod
     def get_cl_node_last_monitored_prometheus(cl_node_id: str) -> str:
         return Keys._as_prefix(_key_cl_node_last_monitored_prometheus) \
-               + cl_node_id
-<<<<<<< HEAD
+            + cl_node_id
 
     @staticmethod
     def get_evm_node_current_height(evm_node_id: str) -> str:
@@ -281,50 +280,50 @@
     def get_cl_contract_aggregator_address(cl_node_id: str,
                                            contract_proxy_address: str) -> str:
         return Keys._as_prefix(_key_cl_contract_aggregator_address) + \
-               Keys._as_prefix(cl_node_id) + contract_proxy_address
+            Keys._as_prefix(cl_node_id) + contract_proxy_address
 
     @staticmethod
     def get_cl_contract_latest_round(cl_node_id: str,
                                      contract_proxy_address: str) -> str:
         return Keys._as_prefix(_key_cl_contract_latest_round) + \
-               Keys._as_prefix(cl_node_id) + contract_proxy_address
+            Keys._as_prefix(cl_node_id) + contract_proxy_address
 
     @staticmethod
     def get_cl_contract_latest_answer(cl_node_id: str,
                                       contract_proxy_address: str) -> str:
         return Keys._as_prefix(_key_cl_contract_latest_answer) + \
-               Keys._as_prefix(cl_node_id) + contract_proxy_address
+            Keys._as_prefix(cl_node_id) + contract_proxy_address
 
     @staticmethod
     def get_cl_contract_latest_timestamp(cl_node_id: str,
                                          contract_proxy_address: str) -> str:
         return Keys._as_prefix(_key_cl_contract_latest_timestamp) + \
-               Keys._as_prefix(cl_node_id) + contract_proxy_address
+            Keys._as_prefix(cl_node_id) + contract_proxy_address
 
     @staticmethod
     def get_cl_contract_answered_in_round(cl_node_id: str,
                                           contract_proxy_address: str) -> str:
         return Keys._as_prefix(_key_cl_contract_answered_in_round) + \
-               Keys._as_prefix(cl_node_id) + contract_proxy_address
+            Keys._as_prefix(cl_node_id) + contract_proxy_address
 
     @staticmethod
     def get_cl_contract_withdrawable_payment(cl_node_id: str,
                                              contract_proxy_address: str
                                              ) -> str:
         return Keys._as_prefix(_key_cl_contract_withdrawable_payment) + \
-               Keys._as_prefix(cl_node_id) + contract_proxy_address
+            Keys._as_prefix(cl_node_id) + contract_proxy_address
 
     @staticmethod
     def get_cl_contract_owed_payment(cl_node_id: str,
                                      contract_proxy_address: str) -> str:
         return Keys._as_prefix(_key_cl_contract_owed_payment) + \
-               Keys._as_prefix(cl_node_id) + contract_proxy_address
+            Keys._as_prefix(cl_node_id) + contract_proxy_address
 
     @staticmethod
     def get_cl_contract_last_monitored(cl_node_id: str,
                                        contract_proxy_address: str) -> str:
         return Keys._as_prefix(_key_cl_contract_last_monitored) + \
-               Keys._as_prefix(cl_node_id) + contract_proxy_address
+            Keys._as_prefix(cl_node_id) + contract_proxy_address
 
     @staticmethod
     def get_cl_contract_historical_rounds(cl_node_id: str,
@@ -332,8 +331,6 @@
         return Keys._as_prefix(
             _key_cl_contract_historical_rounds) + Keys._as_prefix(
             cl_node_id) + contract_proxy_address
-=======
->>>>>>> 41bee94b
 
     @staticmethod
     def get_github_no_of_releases(repo_id: str) -> str:
@@ -457,20 +454,20 @@
             cl_node_id: str, contract_proxy_address: str) -> str:
         return Keys._as_prefix(
             _key_alert_cl_contract_price_feed_not_observed) + \
-               Keys._as_prefix(cl_node_id) + contract_proxy_address
+            Keys._as_prefix(cl_node_id) + contract_proxy_address
 
     @staticmethod
     def get_alert_cl_contract_price_feed_deviation(
             cl_node_id: str, contract_proxy_address: str) -> str:
         return Keys._as_prefix(_key_alert_cl_contract_price_feed_deviation) + \
-               Keys._as_prefix(cl_node_id) + contract_proxy_address
+            Keys._as_prefix(cl_node_id) + contract_proxy_address
 
     @staticmethod
     def get_alert_cl_contract_consensus_failure(
             cl_node_id: str, contract_proxy_address: str) -> str:
         return Keys._as_prefix(
             _key_alert_cl_contract_consensus_failure) + \
-               Keys._as_prefix(cl_node_id) + contract_proxy_address
+            Keys._as_prefix(cl_node_id) + contract_proxy_address
 
     @staticmethod
     def get_alert_evm_evm_node_is_down(evm_node_id: str) -> str:
@@ -487,7 +484,7 @@
             evm_node_id: str) -> str:
         return Keys._as_prefix(
             _key_alert_evm_block_syncing_no_change_in_block_height) + \
-               evm_node_id
+            evm_node_id
 
     @staticmethod
     def get_alert_evm_evm_invalid_url(
