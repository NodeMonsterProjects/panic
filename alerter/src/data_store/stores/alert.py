import json
import logging
from datetime import datetime
from typing import Dict

import pika.exceptions

from src.alerter.alert_code import InternalAlertCode
from src.alerter.alert_severities import Severity
from src.alerter.managers.github import GithubAlerterManager
from src.alerter.managers.system import SystemAlertersManager
from src.data_store.mongo.mongo_api import MongoApi
from src.data_store.redis.store_keys import Keys
from src.data_store.stores.store import Store
from src.message_broker.rabbitmq.rabbitmq_api import RabbitMQApi
from src.utils.constants import (STORE_EXCHANGE, HEALTH_CHECK_EXCHANGE,
                                 ALERT_STORE_INPUT_QUEUE_NAME,
                                 ALERT_STORE_INPUT_ROUTING_KEY)
from src.utils.exceptions import (MessageWasNotDeliveredException)


class AlertStore(Store):
    def __init__(self, name: str, logger: logging.Logger,
                 rabbitmq: RabbitMQApi) -> None:
        super().__init__(name, logger, rabbitmq)
        self._mongo = MongoApi(logger=self.logger.getChild(MongoApi.__name__),
                               db_name=self.mongo_db, host=self.mongo_ip,
                               port=self.mongo_port)

    def _initialise_rabbitmq(self) -> None:
        """
        Initialise the necessary data for rabbitmq to be able to reach the data
        store as well as appropriately communicate with it.

        Creates a store exchange of type `topic`
        Declares a queue named `alerts_store_queue` and binds it to the store
        exchange with a routing key `alert`.
        """
        self.rabbitmq.connect_till_successful()
        self.rabbitmq.exchange_declare(exchange=STORE_EXCHANGE,
                                       exchange_type='topic', passive=False,
                                       durable=True, auto_delete=False,
                                       internal=False)
        self.rabbitmq.queue_declare(ALERT_STORE_INPUT_QUEUE_NAME, passive=False,
                                    durable=True, exclusive=False,
                                    auto_delete=False)
        self.rabbitmq.queue_bind(queue=ALERT_STORE_INPUT_QUEUE_NAME,
                                 exchange=STORE_EXCHANGE,
                                 routing_key=ALERT_STORE_INPUT_ROUTING_KEY)

        # Set producing configuration for heartbeat
        self.logger.info("Setting delivery confirmation on RabbitMQ channel")
        self.rabbitmq.confirm_delivery()
        self.logger.info("Creating '%s' exchange", HEALTH_CHECK_EXCHANGE)
        self.rabbitmq.exchange_declare(HEALTH_CHECK_EXCHANGE, 'topic', False,
                                       True, False, False)

    def _listen_for_data(self) -> None:
        self.rabbitmq.basic_consume(queue=ALERT_STORE_INPUT_QUEUE_NAME,
                                    on_message_callback=self._process_data,
                                    auto_ack=False, exclusive=False,
                                    consumer_tag=None)
        self.rabbitmq.start_consuming()

    def _process_data(self,
                      ch: pika.adapters.blocking_connection.BlockingChannel,
                      method: pika.spec.Basic.Deliver,
                      properties: pika.spec.BasicProperties,
                      body: bytes) -> None:
        """
        Processes the data being received, from the queue. There is only one
        type of data that is going to be received which is an alert. All
        alerts will be stored in mongo, there isn't a need to store them in
        redis. If successful, a heartbeat will be sent.
        """
        alert_data = json.loads(body.decode())
        self.logger.debug("Received %s. Now processing this data.", alert_data)

        processing_error = False
        try:
            self._process_redis_store(alert_data)
            self._process_mongo_store(alert_data)
        except KeyError as e:
            self.logger.error("Error when parsing %s.", alert_data)
            self.logger.exception(e)
            processing_error = True
        except Exception as e:
            self.logger.exception(e)
            processing_error = True

        self.rabbitmq.basic_ack(method.delivery_tag, False)

        # Send a heartbeat only if there were no errors
        if not processing_error:
            try:
                heartbeat = {
                    'component_name': self.name,
                    'is_alive': True,
                    'timestamp': datetime.now().timestamp()
                }
                self._send_heartbeat(heartbeat)
            except MessageWasNotDeliveredException as e:
                self.logger.exception(e)
            except Exception as e:
                # For any other exception raise it.
                raise e

    def _process_mongo_store(self, alert: Dict) -> None:
        """
        Updating mongo with alerts using a size-based document with 1000
        entries. Collection is the name of the chain, with document type alert
        as only alerts will be stored. Mongo will keep adding new alerts to a
        document until it's reached 1000 entries at which point mongo will
        create a new document and repeat the process.

        Origin is the object the alert is associated with e.g cosmos_node_2.
        Alert name is the configured alerts e.g Validator Missing Blocks
        Message contains the specific details e.g Missed 40 Blocks in a row
        Timestamp is the time of alerting

        $min/$max are used for data aggregation
        $min is the timestamp of the first alert
        $max is the timestamp of the last alert entered
        $inc increments n_alerts by one each time an alert is added
        """

        # Do not save the internal alerts into Mongo as they aren't useful to
        # the user
        if alert['severity'] != Severity.INTERNAL.value:
            self.mongo.update_one(
                alert['parent_id'],
                {
                    'doc_type': 'alert',
                    'n_alerts': {'$lt': 1000}
                }, {
                    '$push': {
                        'alerts': {
                            'origin': alert['origin_id'],
                            'alert_name': alert['alert_code']['name'],
                            'severity': alert['severity'],
                            'message': alert['message'],
                            'metric': alert['metric'],
                            'timestamp': str(alert['timestamp']),
                        }
                    },
                    '$min': {'first': alert['timestamp']},
                    '$max': {'last': alert['timestamp']},
                    '$inc': {'n_alerts': 1},
                }
            )

    def _process_redis_store(self, alert: Dict) -> None:
        if alert['severity'] == Severity.INTERNAL.value:
            if (alert['alert_code']['code'] ==
<<<<<<< HEAD
                    InternalAlertCode.ComponentResetAll.value and
                    alert['origin_id'] == SystemAlertersManager.__name__):
=======
                InternalAlertCode.ComponentResetAllChains.value and
                    alert['origin_id'] == 'SystemAlertersManager'):
>>>>>>> eae09fb1

                self.logger.debug("Resetting the system metrics for all "
                                  "chains.")
                """
                The `ComponentResetAllChains` alert indicates that PANIC has
                started, or restarted. This means that we cannot be sure if the
                configurations are the same as the previous run and the Alert
                Metrics should be cleared for each CHAIN.
                """
                parent_hash = Keys.get_hash_parent_raw()
                chain_hashes_list = self.redis.get_keys_unsafe(
                    '*' + parent_hash + '*')

                # Go through all the chains that are in REDIS
                for chain in chain_hashes_list:
                    # For each chain we need to load all the keys and only
                    # delete the ones that match the pattern `alert_system*`
                    # REDIS doesn't support this natively
                    for key in self.redis.hkeys(chain):
                        # We only want to delete alert keys
                        if 'alert_system' in key and self.redis.hexists(chain,
                                                                        key):
                            self.redis.hremove(chain, key)

            elif (alert['alert_code']['code'] ==
<<<<<<< HEAD
                  InternalAlertCode.ComponentReset.value and
                  alert['origin_id'] == SystemAlertersManager.__name__):

=======
                  InternalAlertCode.ComponentResetChains.value and
                  alert['origin_id'] == 'SystemAlertersManager'):
>>>>>>> eae09fb1
                """
                This internal alert is sent whenever an Alerter is
                terminated due to change in configuration or shut down signal.
                """

                self.logger.debug("Resetting system metrics for chain %s.",
                                  alert['parent_id'])

                """
                For the specified chain we need to load all the keys and only
                delete the ones that match the pattern `alert_system*` as
                REDIS doesn't support this natively.
                """
                chain_hash = Keys.get_hash_parent(alert['parent_id'])
                for key in self.redis.hkeys(chain_hash):
                    # We only want to delete alert keys
                    if 'alert_system' in key and self.redis.hexists(chain_hash,
                                                                    key):
                        self.redis.hremove(chain_hash, key)

            elif (alert['alert_code']['code'] ==
<<<<<<< HEAD
                  InternalAlertCode.ComponentReset.value and
                  alert['origin_id'] == GithubAlerterManager.__name__):
=======
                  InternalAlertCode.ComponentResetAllChains.value and
                  alert['origin_id'] == 'GithubAlerterManager'):
>>>>>>> eae09fb1
                """
                The `ComponentResetAllChains` alert for the
                `GithubAlerterManager` indicates that PANIC has started, or
                restarted. This means that we cannot be sure if the
                configurations are the same as the previous run and the Alert
                Metrics should be cleared for each CHAIN.
                """

                self.logger.debug("Resetting GitHub metrics for all chains.")

                parent_hash = Keys.get_hash_parent_raw()
                chain_hashes_list = self.redis.get_keys_unsafe(
                    '*' + parent_hash + '*')

                # Go through all the chains that are in REDIS
                for chain in chain_hashes_list:
                    # For each chain we need to load all the keys and only
                    # delete the ones that match the pattern `alert_github2*`
                    # REDIS doesn't support this natively
                    for key in self.redis.hkeys(chain):
                        # We only want to delete alert_github2 which
                        # corresponds to the metric `cannot_access_github`
                        if 'alert_github2' in key and self.redis.hexists(chain,
                                                                         key):
                            self.redis.hremove(chain, key)
        else:
            """
            If the alert is not of severity Internal, the metric needs to be
            stored in REDIS, this will be used for easier querying on the UI.
            """
            self.logger.debug("Saving alert in REDIS: %s.", alert)
            metric_data = {'severity': alert['severity'],
                           'message': alert['message']}
            key = alert['origin_id']
            self.redis.hset(
                Keys.get_hash_parent(alert['parent_id']),
                eval('Keys.get_alert_{}(key)'.format(alert['metric'])),
                json.dumps(metric_data))<|MERGE_RESOLUTION|>--- conflicted
+++ resolved
@@ -152,13 +152,8 @@
     def _process_redis_store(self, alert: Dict) -> None:
         if alert['severity'] == Severity.INTERNAL.value:
             if (alert['alert_code']['code'] ==
-<<<<<<< HEAD
-                    InternalAlertCode.ComponentResetAll.value and
+                InternalAlertCode.ComponentResetAllChains.value and
                     alert['origin_id'] == SystemAlertersManager.__name__):
-=======
-                InternalAlertCode.ComponentResetAllChains.value and
-                    alert['origin_id'] == 'SystemAlertersManager'):
->>>>>>> eae09fb1
 
                 self.logger.debug("Resetting the system metrics for all "
                                   "chains.")
@@ -184,14 +179,8 @@
                             self.redis.hremove(chain, key)
 
             elif (alert['alert_code']['code'] ==
-<<<<<<< HEAD
-                  InternalAlertCode.ComponentReset.value and
+                  InternalAlertCode.ComponentResetChains.value and
                   alert['origin_id'] == SystemAlertersManager.__name__):
-
-=======
-                  InternalAlertCode.ComponentResetChains.value and
-                  alert['origin_id'] == 'SystemAlertersManager'):
->>>>>>> eae09fb1
                 """
                 This internal alert is sent whenever an Alerter is
                 terminated due to change in configuration or shut down signal.
@@ -213,13 +202,8 @@
                         self.redis.hremove(chain_hash, key)
 
             elif (alert['alert_code']['code'] ==
-<<<<<<< HEAD
-                  InternalAlertCode.ComponentReset.value and
+                  InternalAlertCode.ComponentResetAllChains.value and
                   alert['origin_id'] == GithubAlerterManager.__name__):
-=======
-                  InternalAlertCode.ComponentResetAllChains.value and
-                  alert['origin_id'] == 'GithubAlerterManager'):
->>>>>>> eae09fb1
                 """
                 The `ComponentResetAllChains` alert for the
                 `GithubAlerterManager` indicates that PANIC has started, or
