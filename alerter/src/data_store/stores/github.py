--- conflicted
+++ resolved
@@ -1,37 +1,19 @@
 import json
 import logging
-<<<<<<< HEAD
-from datetime import datetime
-from typing import Dict, List, Optional
-=======
 import sys
->>>>>>> 698840a9
+from typing import Dict
 
 import pika
 import pika.exceptions
 from src.data_store.mongo.mongo_api import MongoApi
 from src.data_store.redis.store_keys import Keys
 from src.data_store.stores.store import Store
-<<<<<<< HEAD
-from src.message_broker.rabbitmq.rabbitmq_api import RabbitMQApi
-from src.utils.exceptions import MessageWasNotDeliveredException
-from src.utils.logging import log_and_print
-
-
-class GithubStore(Store):
-    def __init__(self, logger: logging.Logger, store_name: str) -> None:
-        super().__init__(logger, store_name)
-=======
-
-from typing import Dict
-
 from src.utils.exceptions import ReceivedUnexpectedDataException
 
 
 class GithubStore(Store):
     def __init__(self, store_name: str, logger: logging.Logger) -> None:
         super().__init__(store_name, logger)
->>>>>>> 698840a9
 
     def _initialize_store(self) -> None:
         """
@@ -91,22 +73,6 @@
 
         self.rabbitmq.basic_ack(method.delivery_tag, False)
 
-<<<<<<< HEAD
-    def _process_redis_metrics_store(self,  github_data: Dict,
-                                     parent_id: str, repo_id: str) -> None:
-        self.logger.debug(
-            'Saving %s state: release_name=%s, tag_name=%s', repo_id,
-            github_data['release_name'], github_data['tag_name']
-        )
-        self.redis.hset_multiple(Keys.get_hash_parent(parent_id), {
-            Keys.get_github_release_name(repo_id):
-                str(github_data['release_name']),
-            Keys.get_github_tag_name(repo_id):
-                str(github_data['tag_name']),
-        })
-
-    def _process_redis_monitor_store(self, monitor_data: Dict) -> None:
-=======
     def _process_redis_store(self, data: Dict) -> None:
         if 'result' in data:
             self._process_redis_result_store(data['result'])
@@ -124,65 +90,14 @@
         parent_id = meta_data['repo_parent_id']
         metrics = data['data']
 
->>>>>>> 698840a9
         self.logger.debug(
             'Saving %s state: _no_of_releases=%s, _last_monitored=%s',
             repo_name, metrics['no_of_releases'], meta_data['last_monitored']
         )
 
-<<<<<<< HEAD
-        self.redis.set_multiple({
-            Keys.get_github_monitor_last_monitoring_round(
-                monitor_data['monitor_name']):
-            str(monitor_data['last_monitored'])
-        })
-
-    def _process_mongo_store(self,  github_data: Dict, monitor_data:
-                             Dict) -> None:
-        self.mongo.update_one(
-            monitor_data['repo_parent_id'],
-            {'doc_type': 'github', 'n_releases': {'$lt': 1000}},
-            {'$push': {monitor_data['repo_id']: {
-                  'release_name': str(github_data['release_name']),
-                  'tag_name': str(github_data['tag_name']),
-                  'timestamp': str(monitor_data['last_monitored']),
-                }
-            },
-              '$min': {'first': str(monitor_data['last_monitored'])},
-              '$max': {'last': str(monitor_data['last_monitored'])},
-              '$inc': {'n_releases': 1},
-            }
-        )
-
-    def _begin_store(self) -> None:
-        self._initialize_store()
-        log_and_print('{} started.'.format(self), self.logger)
-        while True:
-            try:
-                self._start_listening()
-            except pika.exceptions.AMQPChannelError:
-                # Error would have already been logged by RabbitMQ logger. If
-                # there is a channel error, the RabbitMQ interface creates a
-                # new channel, therefore perform another managing round without
-                # sleeping
-                continue
-            except pika.exceptions.AMQPConnectionError as e:
-                # Error would have already been logged by RabbitMQ logger.
-                # Since we have to re-connect just break the loop.
-                raise e
-            except MessageWasNotDeliveredException as e:
-                # Log the fact that the message could not be sent and re-try
-                # another monitoring round without sleeping
-                self.logger.exception(e)
-                continue
-            except Exception as e:
-                self.logger.exception(e)
-                raise e
-=======
         self.redis.hset_multiple(Keys.get_hash_parent(parent_id), {
             Keys.get_github_no_of_releases(repo_id):
                 str(metrics['no_of_releases']),
             Keys.get_github_last_monitored(repo_id):
                 str(meta_data['last_monitored']),
-        })
->>>>>>> 698840a9
+        })