import logging
import time

import pika.exceptions

from src.data_store.stores.alert import AlertStore
from src.data_store.stores.github import GithubStore
from src.data_store.stores.store import Store
from src.data_store.stores.system import SystemStore
from src.utils import env
from src.utils.constants import RE_INITIALIZE_SLEEPING_PERIOD, \
    RESTART_SLEEPING_PERIOD, SYSTEM_STORE_NAME, GITHUB_STORE_NAME, \
    ALERT_STORE_NAME
from src.utils.logging import create_logger, log_and_print
from src.utils.starters import get_initialisation_error_message


def _initialize_store_logger(
        store_display_name: str, store_module_name: str) -> logging.Logger:
    # Try initializing the logger until successful. This had to be done
    # separately to avoid instances when the logger creation failed and we
    # attempt to use it.
    while True:
        try:
            store_logger = create_logger(
                env.DATA_STORE_LOG_FILE_TEMPLATE.format(store_display_name),
                store_module_name, env.LOGGING_LEVEL, rotating=True)
            break
        except Exception as e:
<<<<<<< HEAD
            msg = "!!! Error when initialising {}: {} !!!".format(
                store_display_name, e)
=======
            msg = get_initialisation_error_message(store_name, e)
>>>>>>> 708a0f3f
            # Use a dummy logger in this case because we cannot create the
            # transformer's logger.
            log_and_print(msg, logging.getLogger('DUMMY_LOGGER'))
            # sleep before trying again
            time.sleep(RE_INITIALIZE_SLEEPING_PERIOD)

    return store_logger


def _initialize_system_store() -> SystemStore:
    store_display_name = SYSTEM_STORE_NAME

    store_logger = _initialize_store_logger(store_display_name,
                                            SystemStore.__name__)

    # Try initializing the system store until successful
    while True:
        try:
            system_store = SystemStore(store_display_name, store_logger)
            log_and_print("Successfully initialized {}".format(
                store_display_name), store_logger)
            break
        except Exception as e:
<<<<<<< HEAD
            msg = "!!! Error when initialising {}: {} !!!".format(
                store_display_name, e)
=======
            msg = get_initialisation_error_message(store_name, e)
>>>>>>> 708a0f3f
            log_and_print(msg, store_logger)
            # sleep before trying again
            time.sleep(RE_INITIALIZE_SLEEPING_PERIOD)

    return system_store


def _initialize_github_store() -> GithubStore:
    store_display_name = GITHUB_STORE_NAME

    store_logger = _initialize_store_logger(store_display_name,
                                            GithubStore.__name__)

    # Try initializing the github store until successful
    while True:
        try:
            github_store = GithubStore(store_display_name, store_logger)
            log_and_print("Successfully initialized {}".format(
                store_display_name), store_logger)
            break
        except Exception as e:
<<<<<<< HEAD
            msg = "!!! Error when initialising {}: {} !!!".format(
                store_display_name, e)
=======
            msg = get_initialisation_error_message(store_name, e)
>>>>>>> 708a0f3f
            log_and_print(msg, store_logger)
            # sleep before trying again
            time.sleep(RE_INITIALIZE_SLEEPING_PERIOD)

    return github_store


def _initialize_alert_store() -> AlertStore:
    store_display_name = ALERT_STORE_NAME

    store_logger = _initialize_store_logger(store_display_name,
                                            AlertStore.__name__)

    # Try initializing the alert store until successful
    while True:
        try:
            alert_store = AlertStore(store_display_name, store_logger)
            log_and_print("Successfully initialized {}".format(
                store_display_name), store_logger)
            break
        except Exception as e:
<<<<<<< HEAD
            msg = "!!! Error when initialising {}: {} !!!".format(
                store_display_name, e)
=======
            msg = get_initialisation_error_message(store_name, e)
>>>>>>> 708a0f3f
            log_and_print(msg, store_logger)
            # sleep before trying again
            time.sleep(RE_INITIALIZE_SLEEPING_PERIOD)

    return alert_store


def start_system_store() -> None:
    system_store = _initialize_system_store()
    start_store(system_store)


def start_github_store() -> None:
    github_store = _initialize_github_store()
    start_store(github_store)


def start_alert_store() -> None:
    alert_store = _initialize_alert_store()
    start_store(alert_store)


def start_store(store: Store) -> None:
    while True:
        try:
            log_and_print("{} started.".format(store), store.logger)
            store.begin_store()
        except (pika.exceptions.AMQPConnectionError,
                pika.exceptions.AMQPChannelError):
            # Error would have already been logged by RabbitMQ logger.
            # Since we have to re-initialize just break the loop.
            log_and_print("{} stopped.".format(store), store.logger)
        except Exception as e:
            # Close the connection with RabbitMQ if we have an unexpected
            # exception, and start again
            store.disconnect_from_rabbit()
            log_and_print("{} stopped. {}".format(store, e), store.logger)
            log_and_print("Restarting {} in {} seconds.".format(
                store, RESTART_SLEEPING_PERIOD), store.logger)
            time.sleep(RESTART_SLEEPING_PERIOD)<|MERGE_RESOLUTION|>--- conflicted
+++ resolved
@@ -27,12 +27,7 @@
                 store_module_name, env.LOGGING_LEVEL, rotating=True)
             break
         except Exception as e:
-<<<<<<< HEAD
-            msg = "!!! Error when initialising {}: {} !!!".format(
-                store_display_name, e)
-=======
-            msg = get_initialisation_error_message(store_name, e)
->>>>>>> 708a0f3f
+            msg = get_initialisation_error_message(store_display_name, e)
             # Use a dummy logger in this case because we cannot create the
             # transformer's logger.
             log_and_print(msg, logging.getLogger('DUMMY_LOGGER'))
@@ -56,12 +51,7 @@
                 store_display_name), store_logger)
             break
         except Exception as e:
-<<<<<<< HEAD
-            msg = "!!! Error when initialising {}: {} !!!".format(
-                store_display_name, e)
-=======
-            msg = get_initialisation_error_message(store_name, e)
->>>>>>> 708a0f3f
+            msg = get_initialisation_error_message(store_display_name, e)
             log_and_print(msg, store_logger)
             # sleep before trying again
             time.sleep(RE_INITIALIZE_SLEEPING_PERIOD)
@@ -83,12 +73,7 @@
                 store_display_name), store_logger)
             break
         except Exception as e:
-<<<<<<< HEAD
-            msg = "!!! Error when initialising {}: {} !!!".format(
-                store_display_name, e)
-=======
-            msg = get_initialisation_error_message(store_name, e)
->>>>>>> 708a0f3f
+            msg = get_initialisation_error_message(store_display_name, e)
             log_and_print(msg, store_logger)
             # sleep before trying again
             time.sleep(RE_INITIALIZE_SLEEPING_PERIOD)
@@ -110,12 +95,7 @@
                 store_display_name), store_logger)
             break
         except Exception as e:
-<<<<<<< HEAD
-            msg = "!!! Error when initialising {}: {} !!!".format(
-                store_display_name, e)
-=======
-            msg = get_initialisation_error_message(store_name, e)
->>>>>>> 708a0f3f
+            msg = get_initialisation_error_message(store_display_name, e)
             log_and_print(msg, store_logger)
             # sleep before trying again
             time.sleep(RE_INITIALIZE_SLEEPING_PERIOD)
