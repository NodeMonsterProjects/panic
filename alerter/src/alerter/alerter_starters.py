--- conflicted
+++ resolved
@@ -8,13 +8,6 @@
 from src.alerter.alerters.system import SystemAlerter
 from src.configs.system_alerts import SystemAlertsConfig
 from src.utils import env
-<<<<<<< HEAD
-from src.utils.constants import RE_INITIALIZE_SLEEPING_PERIOD, \
-    RESTART_SLEEPING_PERIOD, SYSTEM_ALERTER_NAME_TEMPLATE, GITHUB_ALERTER_NAME
-from src.utils.logging import create_logger, log_and_print
-from src.utils.starters import get_initialisation_error_message, \
-    get_stopped_message
-=======
 from src.utils.constants import (RE_INITIALIZE_SLEEPING_PERIOD,
                                  RESTART_SLEEPING_PERIOD,
                                  SYSTEM_ALERTER_NAME_TEMPLATE,
@@ -22,7 +15,6 @@
 from src.utils.logging import create_logger, log_and_print
 from src.utils.starters import (get_initialisation_error_message,
                                 get_stopped_message)
->>>>>>> 1a076113
 
 
 def _initialize_alerter_logger(alerter_display_name: str,
