--- conflicted
+++ resolved
@@ -5,7 +5,6 @@
 from src.utils.datetime import strfdelta
 
 
-<<<<<<< HEAD
 class SystemAlertCode(Enum):
     OpenFileDescriptorsIncreasedAboveThresholdAlert = 'system_alert_1',
     OpenFileDescriptorsDecreasedBelowThresholdAlert = 'system_alert_2',
@@ -20,14 +19,6 @@
     SystemBackUpAgainAlert = 'system_alert_11',
     SystemStillDownAlert = 'system_alert_12',
     MetricNotFoundErrorAlert = 'system_alert_13'
-=======
-class ReceivedUnexpectedDataAlert(Alert):
-    def __init__(self, message: str, severity: str, timestamp: float,
-                 parent_id: str, origin_id: str) -> None:
-        super().__init__(
-            SystemAlertCode.ReceivedUnexpectedDataAlert,
-            message, severity, timestamp, parent_id, origin_id)
->>>>>>> 6d9dff3f
 
 
 class SystemWentDownAtAlert(Alert):
@@ -159,7 +150,7 @@
 
 
 class MetricNotFoundErrorAlert(Alert):
-    def __init__(self, origin_name:str, message: str, severity: str,
+    def __init__(self, origin_name: str, message: str, severity: str,
                  timestamp: float, parent_id: str, origin_id: str) -> None:
         super().__init__(
             SystemAlertCode.MetricNotFoundErrorAlert,
