import logging
import sys
from datetime import datetime
from multiprocessing import Process
from types import FrameType
from typing import Dict

import pika
import pika.exceptions
from pika.adapters.blocking_connection import BlockingChannel

from src.alerter.alerter_starters import start_github_alerter
from src.alerter.managers.manager import AlertersManager
from src.utils.constants import HEALTH_CHECK_EXCHANGE, GITHUB_ALERTER_NAME
from src.utils.exceptions import MessageWasNotDeliveredException
from src.utils.logging import log_and_print

_GITHUB_MANAGER_INPUT_QUEUE = 'github_alerter_manager_queue'
_GITHUB_MANAGER_INPUT_ROUTING_KEY = 'ping'


class GithubAlerterManager(AlertersManager):
    def __init__(self, logger: logging.Logger, name: str):
<<<<<<< HEAD
        self._name = name
        self._logger = logger
        self._process_holder = {}
        # Handle termination signals by stopping the manager gracefully
        signal.signal(signal.SIGTERM, self.on_terminate)
        signal.signal(signal.SIGINT, self.on_terminate)
        signal.signal(signal.SIGHUP, self.on_terminate)
=======
        super().__init__(logger, name)
        self._alerter_process_dict = {}
>>>>>>> ec7b03b2

    def __str__(self) -> str:
        return self.name

    @property
    def alerter_process_dict(self) -> Dict:
        return self._alerter_process_dict

    def _initialize_rabbitmq(self) -> None:
        self.rabbitmq.connect_till_successful()

<<<<<<< HEAD
    @property
    def process_holder(self) -> Dict:
        return self._process_holder

    def start_github_alerter_manager(self) -> None:
        log_and_print('{} started.'.format(self), self.logger)
        process = Process(target=start_github_alerter, args=())
        process.daemon = True
        process.start()
        self._process_holder['github'] = process
        process.join()
        del self._process_holder['github']
        log_and_print("{} stopped.".format(self), self.logger)
=======
        # Declare consuming intentions
        self.logger.info("Creating '%s' exchange", HEALTH_CHECK_EXCHANGE)
        self.rabbitmq.exchange_declare(HEALTH_CHECK_EXCHANGE, 'topic', False,
                                       True, False, False)
        self.logger.info("Creating queue '%s'", _GITHUB_MANAGER_INPUT_QUEUE)
        self.rabbitmq.queue_declare(_GITHUB_MANAGER_INPUT_QUEUE, False, True,
                                    False, False)
        self.logger.info("Binding queue '%s' to exchange '%s' with routing "
                         "key '%s'", _GITHUB_MANAGER_INPUT_QUEUE,
                         HEALTH_CHECK_EXCHANGE,
                         _GITHUB_MANAGER_INPUT_ROUTING_KEY)
        self.rabbitmq.queue_bind(_GITHUB_MANAGER_INPUT_QUEUE,
                                 HEALTH_CHECK_EXCHANGE,
                                 _GITHUB_MANAGER_INPUT_ROUTING_KEY)
        self.logger.debug("Declaring consuming intentions on '%s'",
                          _GITHUB_MANAGER_INPUT_QUEUE)
        self.rabbitmq.basic_consume(_GITHUB_MANAGER_INPUT_QUEUE,
                                    self._process_ping, True, False, None)

        # Declare publishing intentions
        self.logger.info("Setting delivery confirmation on RabbitMQ channel.")
        self.rabbitmq.confirm_delivery()

    def _process_ping(
            self, ch: BlockingChannel, method: pika.spec.Basic.Deliver,
            properties: pika.spec.BasicProperties, body: bytes) -> None:
        data = body
        self.logger.debug("Received %s", data)

        heartbeat = {}
        try:
            heartbeat['component_name'] = self.name
            heartbeat['running_processes'] = []
            heartbeat['dead_processes'] = []
            for alerter_name, process in self.alerter_process_dict.items():
                if process.is_alive():
                    heartbeat['running_processes'].append(alerter_name)
                else:
                    heartbeat['dead_processes'].append(alerter_name)
                    process.join()  # Just in case, to release resources
            heartbeat['timestamp'] = datetime.now().timestamp()

            # Restart dead transformers
            if len(heartbeat['dead_processes']) != 0:
                self._start_alerters_processes()
        except Exception as e:
            # If we encounter an error during processing log the error and
            # return so that no heartbeat is sent
            self.logger.error("Error when processing %s", data)
            self.logger.exception(e)
            return

        # Send heartbeat if processing was successful
        try:
            self._send_heartbeat(heartbeat)
        except MessageWasNotDeliveredException as e:
            # Log the message and do not raise it as there is no use in
            # re-trying to send a heartbeat
            self.logger.exception(e)
        except Exception as e:
            # For any other exception raise it.
            raise e

    def _start_alerters_processes(self) -> None:
        # Start the system data transformer in a separate process if it is not
        # yet started or it is not alive. This must be done in case of a
        # restart of the manager.
        if GITHUB_ALERTER_NAME not in self.alerter_process_dict or \
                not self.alerter_process_dict[GITHUB_ALERTER_NAME].is_alive():
            log_and_print("Attempting to start the {}.".format(
                GITHUB_ALERTER_NAME), self.logger)
            github_alerter_process = Process(target=start_github_alerter,
                                             args=())
            github_alerter_process.daemon = True
            github_alerter_process.start()
            self._alerter_process_dict[GITHUB_ALERTER_NAME] = \
                github_alerter_process

    def start(self) -> None:
        log_and_print("{} started.".format(self), self.logger)
        self._initialize_rabbitmq()
        while True:
            try:
                self._start_alerters_processes()
                self._listen_for_data()
            except (pika.exceptions.AMQPConnectionError,
                    pika.exceptions.AMQPChannelError) as e:
                # If we have either a channel error or connection error, the
                # channel is reset, therefore we need to re-initialize the
                # connection or channel settings
                raise e
            except Exception as e:
                self.logger.exception(e)
                raise e
>>>>>>> ec7b03b2

    # If termination signals are received, terminate all child process and exit
    def on_terminate(self, signum: int, stack: FrameType) -> None:
        log_and_print("{} is terminating. Connections with RabbitMQ will be "
                      "closed, and any running github alerters will be "
                      "stopped gracefully. Afterwards the {} process will "
                      "exit.".format(self, self), self.logger)
        self.disconnect_from_rabbit()

        for alerter, process in self.alerter_process_dict.items():
            log_and_print("Terminating the process of {}".format(alerter),
                          self.logger)
            process.terminate()
            process.join()

        log_and_print("{} terminated.".format(self), self.logger)
        sys.exit()

    # The GitHub Alerters Manager does not listen for configs
    def _process_configs(
            self, ch: BlockingChannel, method: pika.spec.Basic.Deliver,
            properties: pika.spec.BasicProperties, body: bytes) -> None:
        pass<|MERGE_RESOLUTION|>--- conflicted
+++ resolved
@@ -21,18 +21,8 @@
 
 class GithubAlerterManager(AlertersManager):
     def __init__(self, logger: logging.Logger, name: str):
-<<<<<<< HEAD
-        self._name = name
-        self._logger = logger
-        self._process_holder = {}
-        # Handle termination signals by stopping the manager gracefully
-        signal.signal(signal.SIGTERM, self.on_terminate)
-        signal.signal(signal.SIGINT, self.on_terminate)
-        signal.signal(signal.SIGHUP, self.on_terminate)
-=======
         super().__init__(logger, name)
         self._alerter_process_dict = {}
->>>>>>> ec7b03b2
 
     def __str__(self) -> str:
         return self.name
@@ -44,21 +34,6 @@
     def _initialize_rabbitmq(self) -> None:
         self.rabbitmq.connect_till_successful()
 
-<<<<<<< HEAD
-    @property
-    def process_holder(self) -> Dict:
-        return self._process_holder
-
-    def start_github_alerter_manager(self) -> None:
-        log_and_print('{} started.'.format(self), self.logger)
-        process = Process(target=start_github_alerter, args=())
-        process.daemon = True
-        process.start()
-        self._process_holder['github'] = process
-        process.join()
-        del self._process_holder['github']
-        log_and_print("{} stopped.".format(self), self.logger)
-=======
         # Declare consuming intentions
         self.logger.info("Creating '%s' exchange", HEALTH_CHECK_EXCHANGE)
         self.rabbitmq.exchange_declare(HEALTH_CHECK_EXCHANGE, 'topic', False,
@@ -153,7 +128,6 @@
             except Exception as e:
                 self.logger.exception(e)
                 raise e
->>>>>>> ec7b03b2
 
     # If termination signals are received, terminate all child process and exit
     def on_terminate(self, signum: int, stack: FrameType) -> None:
