import copy
import json
import logging
import multiprocessing
import sys
from datetime import datetime
from types import FrameType
from typing import Dict

import pika.exceptions
from pika.adapters.blocking_connection import BlockingChannel

from src.alerter.alerter_starters import start_system_alerter
from src.alerter.managers.manager import AlertersManager
from src.configs.system_alerts import SystemAlertsConfig
from src.utils.constants import (HEALTH_CHECK_EXCHANGE, CONFIG_EXCHANGE,
                                 SYSTEM_ALERTERS_MANAGER_CONFIGS_QUEUE_NAME,
                                 SYSTEM_ALERTER_NAME_TEMPLATE)
from src.utils.exceptions import (ParentIdsMissMatchInAlertsConfiguration,
                                  MessageWasNotDeliveredException)
from src.utils.logging import log_and_print
from src.utils.constants import CONFIG_EXCHANGE

_SYS_ALERTERS_MAN_INPUT_QUEUE = 'system_alerters_manager_ping_queue'
_SYS_ALERTERS_MAN_INPUT_ROUTING_KEY = 'ping'
_SYS_ALERTERS_MAN_CONF_ROUTING_KEY_CHAIN = 'chains.*.*.alerts_config'
_SYS_ALERTERS_MAN_CONF_ROUTING_KEY_GEN = 'general.alerts_config'


class SystemAlertersManager(AlertersManager):

    def __init__(self, logger: logging.Logger, manager_name: str) -> None:
        super().__init__(logger, manager_name)
        self._systems_alerts_configs = {}
        self._parent_id_process_dict = {}

    @property
    def systems_alerts_configs(self) -> Dict:
        return self._systems_alerts_configs

    @property
    def parent_id_process_dict(self) -> Dict:
        return self._parent_id_process_dict

    def _initialize_rabbitmq(self) -> None:
        self.rabbitmq.connect_till_successful()
<<<<<<< HEAD
        self.logger.info("Creating exchange '{}'".format(CONFIG_EXCHANGE))
        self.rabbitmq.exchange_declare(CONFIG_EXCHANGE, 'topic', False, True,
                                       False, False)
        self.logger.info(
            "Creating queue \'system_alerters_manager_configs_queue\'")
        self.rabbitmq.queue_declare(
            "system_alerters_manager_configs_queue", False, True, False, False)
        self.logger.info(
            "Binding queue \'system_alerters_manager_configs_queue\' to "
            "exchange \'{}\' with routing key "
            "\'chains.*.*.alerts_config\'".format(CONFIG_EXCHANGE))
        self.rabbitmq.queue_bind('system_alerters_manager_configs_queue',
                                 CONFIG_EXCHANGE,
                                 'chains.*.*.alerts_config')
        self.logger.info(
            "Binding queue \'system_alerters_manager_configs_queue\' to "
            "exchange \'{}\' with routing key "
            "\'general.alerts_config\'".format(CONFIG_EXCHANGE))
        self.rabbitmq.queue_bind('system_alerters_manager_configs_queue',
                                 CONFIG_EXCHANGE, 'general.alerts_config')
        self.logger.info("Declaring consuming intentions")
        self.rabbitmq.basic_consume('system_alerters_manager_configs_queue',
=======

        # Declare consuming intentions
        self.logger.info("Creating '%s' exchange", HEALTH_CHECK_EXCHANGE)
        self.rabbitmq.exchange_declare(HEALTH_CHECK_EXCHANGE, 'topic', False,
                                       True, False, False)
        self.logger.info("Creating queue '%s'", _SYS_ALERTERS_MAN_INPUT_QUEUE)
        self.rabbitmq.queue_declare(_SYS_ALERTERS_MAN_INPUT_QUEUE, False, True,
                                    False, False)
        self.logger.info("Binding queue '%s' to exchange '%s' with routing key "
                         "'%s'", _SYS_ALERTERS_MAN_INPUT_QUEUE,
                         HEALTH_CHECK_EXCHANGE,
                         _SYS_ALERTERS_MAN_INPUT_ROUTING_KEY)
        self.rabbitmq.queue_bind(_SYS_ALERTERS_MAN_INPUT_QUEUE,
                                 HEALTH_CHECK_EXCHANGE,
                                 _SYS_ALERTERS_MAN_INPUT_ROUTING_KEY)
        self.logger.debug("Declaring consuming intentions on "
                          "'%s'", _SYS_ALERTERS_MAN_INPUT_QUEUE)
        self.rabbitmq.basic_consume(_SYS_ALERTERS_MAN_INPUT_QUEUE,
                                    self._process_ping, True, False, None)

        self.logger.info("Creating exchange '%s'", CONFIG_EXCHANGE)
        self.rabbitmq.exchange_declare(CONFIG_EXCHANGE, 'topic', False, True,
                                       False, False)
        self.logger.info("Creating queue '%s'",
                         SYSTEM_ALERTERS_MANAGER_CONFIGS_QUEUE_NAME)
        self.rabbitmq.queue_declare(SYSTEM_ALERTERS_MANAGER_CONFIGS_QUEUE_NAME,
                                    False, True, False, False)
        self.logger.info("Binding queue '%s' to exchange '%s' with routing key "
                         "%s'", SYSTEM_ALERTERS_MANAGER_CONFIGS_QUEUE_NAME,
                         CONFIG_EXCHANGE,
                         _SYS_ALERTERS_MAN_CONF_ROUTING_KEY_CHAIN)
        self.rabbitmq.queue_bind(SYSTEM_ALERTERS_MANAGER_CONFIGS_QUEUE_NAME,
                                 CONFIG_EXCHANGE,
                                 _SYS_ALERTERS_MAN_CONF_ROUTING_KEY_CHAIN)
        self.logger.info("Binding queue '%s' to exchange '%s' with routing key "
                         "'%s'", SYSTEM_ALERTERS_MANAGER_CONFIGS_QUEUE_NAME,
                         CONFIG_EXCHANGE,
                         _SYS_ALERTERS_MAN_CONF_ROUTING_KEY_GEN)
        self.rabbitmq.queue_bind(SYSTEM_ALERTERS_MANAGER_CONFIGS_QUEUE_NAME,
                                 CONFIG_EXCHANGE,
                                 _SYS_ALERTERS_MAN_CONF_ROUTING_KEY_GEN)
        self.logger.debug("Declaring consuming intentions on %s",
                          SYSTEM_ALERTERS_MANAGER_CONFIGS_QUEUE_NAME)
        self.rabbitmq.basic_consume(SYSTEM_ALERTERS_MANAGER_CONFIGS_QUEUE_NAME,
>>>>>>> ec7b03b2
                                    self._process_configs, False, False, None)

        # Declare publishing intentions
        self.logger.info("Setting delivery confirmation on RabbitMQ channel")
        self.rabbitmq.confirm_delivery()

    def _create_and_start_alerter_process(
            self, system_alerts_config: SystemAlertsConfig, parent_id: str,
            chain: str) -> None:
        process = multiprocessing.Process(target=start_system_alerter,
                                          args=(system_alerts_config, chain))
        process.daemon = True
        log_and_print("Creating a new process for the system alerter "
                      "of {}".format(chain), self.logger)
        process.start()
        self._parent_id_process_dict[parent_id] = {}
        self._parent_id_process_dict[parent_id]['component_name'] = \
            SYSTEM_ALERTER_NAME_TEMPLATE.format(chain)
        self._parent_id_process_dict[parent_id]['process'] = process
        self._parent_id_process_dict[parent_id]['parent_id'] = parent_id
        self._parent_id_process_dict[parent_id]['chain'] = chain

    def _process_configs(
            self, ch: BlockingChannel, method: pika.spec.Basic.Deliver,
            properties: pika.spec.BasicProperties, body: bytes) -> None:
        sent_configs = json.loads(body)
<<<<<<< HEAD
=======

        self.logger.info("Received configs %s", sent_configs)

>>>>>>> ec7b03b2
        if 'DEFAULT' in sent_configs:
            del sent_configs['DEFAULT']

        if method.routing_key == _SYS_ALERTERS_MAN_CONF_ROUTING_KEY_GEN:
            chain = 'general'
        else:
            parsed_routing_key = method.routing_key.split('.')
            chain = parsed_routing_key[1] + ' ' + parsed_routing_key[2]

        try:
            # Check if all the parent_ids in the received configuration
            # are the same
            parent_id = sent_configs['1']['parent_id']
            for i in sent_configs:
                if parent_id != sent_configs[i]['parent_id']:
                    raise ParentIdsMissMatchInAlertsConfiguration(
                        "{}: _process_data".format(self))

            filtered = {}
            for i in sent_configs:
                filtered[sent_configs[i]['name']] = copy.deepcopy(
                    sent_configs[i])

            system_alerts_config = SystemAlertsConfig(
                parent_id=parent_id,
                open_file_descriptors=filtered['open_file_descriptors'],
                system_cpu_usage=filtered['system_cpu_usage'],
                system_storage_usage=filtered['system_storage_usage'],
                system_ram_usage=filtered['system_ram_usage'],
                system_is_down=filtered['system_is_down'],
            )

<<<<<<< HEAD
            if parent_id in self.systems_configs:
                log_and_print("PARENT_INT", self.logger)
                previous_process = self.config_process_dict[parent_id]
=======
            if parent_id in self.systems_alerts_configs:
                previous_process = \
                    self.parent_id_process_dict[parent_id]['process']
>>>>>>> ec7b03b2
                previous_process.terminate()
                previous_process.join()

                log_and_print("Restarting the system alerter of {} with latest "
                              "configuration".format(chain), self.logger)

            self._create_and_start_alerter_process(
                system_alerts_config, parent_id, chain)
            self._systems_alerts_configs[parent_id] = system_alerts_config
        except Exception as e:
            self.logger.error("Error when processing %s", sent_configs)
            self.logger.exception(e)

        self.rabbitmq.basic_ack(method.delivery_tag, False)

    def _process_ping(
            self, ch: BlockingChannel, method: pika.spec.Basic.Deliver,
            properties: pika.spec.BasicProperties, body: bytes) -> None:
        data = body
        self.logger.debug("Received %s", data)

        heartbeat = {}
        try:
            heartbeat['component_name'] = self.name
            heartbeat['running_processes'] = []
            heartbeat['dead_processes'] = []
            for parent_id, process_details in \
                    self.parent_id_process_dict.items():
                process = process_details['process']
                component_name = process_details['component_name']
                if process.is_alive():
                    heartbeat['running_processes'].append(component_name)
                else:
                    heartbeat['dead_processes'].append(component_name)
                    process.join()  # Just in case, to release resources

                    # Restart dead process
                    parent_id = process_details['parent_id']
                    chain = process_details['chain']
                    system_alerts_config = self.systems_alerts_configs[
                        parent_id]
                    self._create_and_start_alerter_process(system_alerts_config,
                                                           parent_id, chain)
            heartbeat['timestamp'] = datetime.now().timestamp()
        except Exception as e:
            # If we encounter an error during processing log the error and
            # return so that no heartbeat is sent
            self.logger.error("Error when processing %s", data)
            self.logger.exception(e)
            return

        # Send heartbeat if processing was successful
        try:
            self._send_heartbeat(heartbeat)
        except MessageWasNotDeliveredException as e:
            # Log the message and do not raise it as there is no use in
            # re-trying to send a heartbeat
            self.logger.exception(e)
        except Exception as e:
            # For any other exception raise it.
            raise e

    def start(self) -> None:
        log_and_print("{} started.".format(self), self.logger)
        self._initialize_rabbitmq()
        while True:
            try:
                self._listen_for_data()
            except (pika.exceptions.AMQPConnectionError,
                    pika.exceptions.AMQPChannelError) as e:
                # If we have either a channel error or connection error, the
                # channel is reset, therefore we need to re-initialize the
                # connection or channel settings
                raise e
            except Exception as e:
                self.logger.exception(e)
                raise e

    # If termination signals are received, terminate all child process and
    # close the connection with rabbit mq before exiting
    def on_terminate(self, signum: int, stack: FrameType) -> None:
        log_and_print(
            "{} is terminating. Connections with RabbitMQ will be closed, and "
            "any running system alerters will be stopped gracefully. "
            "Afterwards the {} process will exit.".format(self, self),
            self.logger)
        self.disconnect_from_rabbit()

        for _, process_details in self.parent_id_process_dict.items():
            log_and_print("Terminating the alerter process of {}".format(
                process_details['chain']), self.logger)
            process = process_details['process']
            process.terminate()
            process.join()

        log_and_print("{} terminated.".format(self), self.logger)
        sys.exit()<|MERGE_RESOLUTION|>--- conflicted
+++ resolved
@@ -19,7 +19,6 @@
 from src.utils.exceptions import (ParentIdsMissMatchInAlertsConfiguration,
                                   MessageWasNotDeliveredException)
 from src.utils.logging import log_and_print
-from src.utils.constants import CONFIG_EXCHANGE
 
 _SYS_ALERTERS_MAN_INPUT_QUEUE = 'system_alerters_manager_ping_queue'
 _SYS_ALERTERS_MAN_INPUT_ROUTING_KEY = 'ping'
@@ -44,30 +43,6 @@
 
     def _initialize_rabbitmq(self) -> None:
         self.rabbitmq.connect_till_successful()
-<<<<<<< HEAD
-        self.logger.info("Creating exchange '{}'".format(CONFIG_EXCHANGE))
-        self.rabbitmq.exchange_declare(CONFIG_EXCHANGE, 'topic', False, True,
-                                       False, False)
-        self.logger.info(
-            "Creating queue \'system_alerters_manager_configs_queue\'")
-        self.rabbitmq.queue_declare(
-            "system_alerters_manager_configs_queue", False, True, False, False)
-        self.logger.info(
-            "Binding queue \'system_alerters_manager_configs_queue\' to "
-            "exchange \'{}\' with routing key "
-            "\'chains.*.*.alerts_config\'".format(CONFIG_EXCHANGE))
-        self.rabbitmq.queue_bind('system_alerters_manager_configs_queue',
-                                 CONFIG_EXCHANGE,
-                                 'chains.*.*.alerts_config')
-        self.logger.info(
-            "Binding queue \'system_alerters_manager_configs_queue\' to "
-            "exchange \'{}\' with routing key "
-            "\'general.alerts_config\'".format(CONFIG_EXCHANGE))
-        self.rabbitmq.queue_bind('system_alerters_manager_configs_queue',
-                                 CONFIG_EXCHANGE, 'general.alerts_config')
-        self.logger.info("Declaring consuming intentions")
-        self.rabbitmq.basic_consume('system_alerters_manager_configs_queue',
-=======
 
         # Declare consuming intentions
         self.logger.info("Creating '%s' exchange", HEALTH_CHECK_EXCHANGE)
@@ -112,7 +87,6 @@
         self.logger.debug("Declaring consuming intentions on %s",
                           SYSTEM_ALERTERS_MANAGER_CONFIGS_QUEUE_NAME)
         self.rabbitmq.basic_consume(SYSTEM_ALERTERS_MANAGER_CONFIGS_QUEUE_NAME,
->>>>>>> ec7b03b2
                                     self._process_configs, False, False, None)
 
         # Declare publishing intentions
@@ -139,12 +113,9 @@
             self, ch: BlockingChannel, method: pika.spec.Basic.Deliver,
             properties: pika.spec.BasicProperties, body: bytes) -> None:
         sent_configs = json.loads(body)
-<<<<<<< HEAD
-=======
 
         self.logger.info("Received configs %s", sent_configs)
 
->>>>>>> ec7b03b2
         if 'DEFAULT' in sent_configs:
             del sent_configs['DEFAULT']
 
@@ -177,15 +148,9 @@
                 system_is_down=filtered['system_is_down'],
             )
 
-<<<<<<< HEAD
-            if parent_id in self.systems_configs:
-                log_and_print("PARENT_INT", self.logger)
-                previous_process = self.config_process_dict[parent_id]
-=======
             if parent_id in self.systems_alerts_configs:
                 previous_process = \
                     self.parent_id_process_dict[parent_id]['process']
->>>>>>> ec7b03b2
                 previous_process.terminate()
                 previous_process.join()
 
