import copy
import json
import logging
import multiprocessing
import sys
from datetime import datetime
from types import FrameType
from typing import Dict

import pika.exceptions
from pika.adapters.blocking_connection import BlockingChannel

from src.alerter.alerter_starters import start_system_alerter
from src.alerter.managers.manager import AlertersManager
from src.configs.system_alerts import SystemAlertsConfig
from src.utils.constants import HEALTH_CHECK_EXCHANGE, CONFIG_EXCHANGE, \
<<<<<<< HEAD
    SYSTEM_ALERTERS_MANAGER_CONFIGS_QUEUE_NAME, SYSTEM_ALERTER_NAME_TEMPLATE
=======
    SYSTEM_ALERTERS_MANAGER_CONFIGS_QUEUE_NAME
>>>>>>> 708a0f3f
from src.utils.exceptions import ParentIdsMissMatchInAlertsConfiguration, \
    MessageWasNotDeliveredException
from src.utils.logging import log_and_print

_SYS_ALERTERS_MAN_INPUT_QUEUE = 'system_alerters_manager_ping_queue'
_SYS_ALERTERS_MAN_INPUT_ROUTING_KEY = 'ping'
_SYS_ALERTERS_MAN_CONF_ROUTING_KEY_CHAIN = 'chains.*.*.alerts_config'
_SYS_ALERTERS_MAN_CONF_ROUTING_KEY_GEN = 'general.alerts_config'


class SystemAlertersManager(AlertersManager):

    def __init__(self, logger: logging.Logger, manager_name: str) -> None:
        super().__init__(logger, manager_name)
        self._systems_alerts_configs = {}
        self._parent_id_process_dict = {}

    @property
    def systems_alerts_configs(self) -> Dict:
        return self._systems_alerts_configs

    @property
    def parent_id_process_dict(self) -> Dict:
        return self._parent_id_process_dict

    def _initialize_rabbitmq(self) -> None:
        self.rabbitmq.connect_till_successful()

        # Declare consuming intentions
        self.logger.info("Creating '%s' exchange", HEALTH_CHECK_EXCHANGE)
        self.rabbitmq.exchange_declare(HEALTH_CHECK_EXCHANGE, 'topic', False,
                                       True, False, False)
<<<<<<< HEAD
        self.logger.info("Creating queue 'system_alerters_manager_ping_queue'")
        self.rabbitmq.queue_declare('system_alerters_manager_ping_queue',
                                    False, True, False, False)
        self.logger.info("Binding queue 'system_alerters_manager_ping_queue' "
                         "to exchange '{}' with routing key "
                         "'ping'".format(HEALTH_CHECK_EXCHANGE))
        self.rabbitmq.queue_bind('system_alerters_manager_ping_queue',
                                 HEALTH_CHECK_EXCHANGE, 'ping')
        self.logger.debug("Declaring consuming intentions on "
                          "'system_alerters_manager_ping_queue'")
        self.rabbitmq.basic_consume('system_alerters_manager_ping_queue',
=======
        self.logger.info("Creating queue '%s'", _SYS_ALERTERS_MAN_INPUT_QUEUE)
        self.rabbitmq.queue_declare(_SYS_ALERTERS_MAN_INPUT_QUEUE, False, True,
                                    False, False)
        self.logger.info("Binding queue '%s' to exchange '%s' with routing key "
                         "'%s'", _SYS_ALERTERS_MAN_INPUT_QUEUE,
                         HEALTH_CHECK_EXCHANGE,
                         _SYS_ALERTERS_MAN_INPUT_ROUTING_KEY)
        self.rabbitmq.queue_bind(_SYS_ALERTERS_MAN_INPUT_QUEUE,
                                 HEALTH_CHECK_EXCHANGE,
                                 _SYS_ALERTERS_MAN_INPUT_ROUTING_KEY)
        self.logger.info("Declaring consuming intentions on "
                         "'%s'", _SYS_ALERTERS_MAN_INPUT_QUEUE)
        self.rabbitmq.basic_consume(_SYS_ALERTERS_MAN_INPUT_QUEUE,
>>>>>>> 708a0f3f
                                    self._process_ping, True, False, None)

        self.logger.info("Creating exchange '%s'", CONFIG_EXCHANGE)
        self.rabbitmq.exchange_declare(CONFIG_EXCHANGE, 'topic', False, True,
                                       False, False)
<<<<<<< HEAD
        self.logger.info("Creating queue '{}'".format(
            SYSTEM_ALERTERS_MANAGER_CONFIGS_QUEUE_NAME))
        self.rabbitmq.queue_declare(SYSTEM_ALERTERS_MANAGER_CONFIGS_QUEUE_NAME,
                                    False, True, False, False)
        self.logger.info(
            "Binding queue '{}' to exchange '{}' with routing key "
            "'chains.*.*.alerts_config'".format(
                SYSTEM_ALERTERS_MANAGER_CONFIGS_QUEUE_NAME, CONFIG_EXCHANGE))
        self.rabbitmq.queue_bind(SYSTEM_ALERTERS_MANAGER_CONFIGS_QUEUE_NAME,
                                 CONFIG_EXCHANGE, 'chains.*.*.alerts_config')
        self.logger.info(
            "Binding queue '{}' to exchange '{}' with routing key "
            "'general.alerts_config'".format(
                SYSTEM_ALERTERS_MANAGER_CONFIGS_QUEUE_NAME, CONFIG_EXCHANGE))
        self.rabbitmq.queue_bind(SYSTEM_ALERTERS_MANAGER_CONFIGS_QUEUE_NAME,
                                 CONFIG_EXCHANGE, 'general.alerts_config')
        self.logger.debug("Declaring consuming intentions on {}".format(
            SYSTEM_ALERTERS_MANAGER_CONFIGS_QUEUE_NAME))
=======
        self.logger.info("Creating queue '%s'",
                         SYSTEM_ALERTERS_MANAGER_CONFIGS_QUEUE_NAME)
        self.rabbitmq.queue_declare(SYSTEM_ALERTERS_MANAGER_CONFIGS_QUEUE_NAME,
                                    False, True, False, False)
        self.logger.info("Binding queue '%s' to exchange '%s' with routing key "
                         "%s'", SYSTEM_ALERTERS_MANAGER_CONFIGS_QUEUE_NAME,
                         CONFIG_EXCHANGE,
                         _SYS_ALERTERS_MAN_CONF_ROUTING_KEY_CHAIN)
        self.rabbitmq.queue_bind(SYSTEM_ALERTERS_MANAGER_CONFIGS_QUEUE_NAME,
                                 CONFIG_EXCHANGE,
                                 _SYS_ALERTERS_MAN_CONF_ROUTING_KEY_CHAIN)
        self.logger.info("Binding queue '%s' to exchange '%s' with routing key "
                         "'%s'", SYSTEM_ALERTERS_MANAGER_CONFIGS_QUEUE_NAME,
                         CONFIG_EXCHANGE,
                         _SYS_ALERTERS_MAN_CONF_ROUTING_KEY_GEN)
        self.rabbitmq.queue_bind(SYSTEM_ALERTERS_MANAGER_CONFIGS_QUEUE_NAME,
                                 CONFIG_EXCHANGE,
                                 _SYS_ALERTERS_MAN_CONF_ROUTING_KEY_GEN)
        self.logger.info("Declaring consuming intentions on %s",
                         SYSTEM_ALERTERS_MANAGER_CONFIGS_QUEUE_NAME)
>>>>>>> 708a0f3f
        self.rabbitmq.basic_consume(SYSTEM_ALERTERS_MANAGER_CONFIGS_QUEUE_NAME,
                                    self._process_configs, False, False, None)

        # Declare publishing intentions
        self.logger.info("Setting delivery confirmation on RabbitMQ channel")
        self.rabbitmq.confirm_delivery()

    def _create_and_start_alerter_process(
            self, system_alerts_config: SystemAlertsConfig, parent_id: str,
            chain: str) -> None:
        process = multiprocessing.Process(target=start_system_alerter,
                                          args=(system_alerts_config, chain))
        process.daemon = True
        log_and_print("Creating a new process for the system alerter "
                      "of {}".format(chain), self.logger)
        process.start()
        self._parent_id_process_dict[parent_id] = {}
        self._parent_id_process_dict[parent_id]['component_name'] = \
            SYSTEM_ALERTER_NAME_TEMPLATE.format(chain)
        self._parent_id_process_dict[parent_id]['process'] = process
        self._parent_id_process_dict[parent_id]['parent_id'] = parent_id
        self._parent_id_process_dict[parent_id]['chain'] = chain

    def _process_configs(
            self, ch: BlockingChannel, method: pika.spec.Basic.Deliver,
            properties: pika.spec.BasicProperties, body: bytes) -> None:
        sent_configs = json.loads(body)

        self.logger.info("Received configs %s", sent_configs)

        if 'DEFAULT' in sent_configs:
            del sent_configs['DEFAULT']

        if method.routing_key == _SYS_ALERTERS_MAN_CONF_ROUTING_KEY_GEN:
            chain = 'general'
        else:
            parsed_routing_key = method.routing_key.split('.')
            chain = parsed_routing_key[1] + ' ' + parsed_routing_key[2]

        try:
            # Check if all the parent_ids in the received configuration
            # are the same
            parent_id = sent_configs['1']['parent_id']
            for i in sent_configs:
                if parent_id != sent_configs[i]['parent_id']:
                    raise ParentIdsMissMatchInAlertsConfiguration(
                        "{}: _process_data".format(self))

            filtered = {}
            for i in sent_configs:
                filtered[sent_configs[i]['name']] = copy.deepcopy(
                    sent_configs[i])

            system_alerts_config = SystemAlertsConfig(
                parent_id=parent_id,
                open_file_descriptors=filtered['open_file_descriptors'],
                system_cpu_usage=filtered['system_cpu_usage'],
                system_storage_usage=filtered['system_storage_usage'],
                system_ram_usage=filtered['system_ram_usage'],
                system_is_down=filtered['system_is_down'],
            )

            if parent_id in self.systems_alerts_configs:
                previous_process = \
                    self.parent_id_process_dict[parent_id]['process']
                previous_process.terminate()
                previous_process.join()

                log_and_print("Restarting the system alerter of {} with latest "
                              "configuration".format(chain), self.logger)

            self._create_and_start_alerter_process(
                system_alerts_config, parent_id, chain)
            self._systems_alerts_configs[parent_id] = system_alerts_config
        except Exception as e:
            self.logger.error("Error when processing %s", sent_configs)
            self.logger.exception(e)

        self.rabbitmq.basic_ack(method.delivery_tag, False)

    def _process_ping(
            self, ch: BlockingChannel, method: pika.spec.Basic.Deliver,
            properties: pika.spec.BasicProperties, body: bytes) -> None:
        data = body
<<<<<<< HEAD
        self.logger.debug("Received {}".format(data))
=======
        self.logger.info("Received %s", data)
>>>>>>> 708a0f3f

        heartbeat = {}
        try:
            heartbeat['component_name'] = self.name
            heartbeat['running_processes'] = []
            heartbeat['dead_processes'] = []
            for parent_id, process_details in \
                    self.parent_id_process_dict.items():
                process = process_details['process']
                component_name = process_details['component_name']
                if process.is_alive():
                    heartbeat['running_processes'].append(component_name)
                else:
                    heartbeat['dead_processes'].append(component_name)
                    process.join()  # Just in case, to release resources

                    # Restart dead process
                    parent_id = process_details['parent_id']
                    chain = process_details['chain']
                    system_alerts_config = self.systems_alerts_configs[
                        parent_id]
                    self._create_and_start_alerter_process(system_alerts_config,
                                                           parent_id, chain)
            heartbeat['timestamp'] = datetime.now().timestamp()
        except Exception as e:
            # If we encounter an error during processing log the error and
            # return so that no heartbeat is sent
            self.logger.error("Error when processing %s", data)
            self.logger.exception(e)
            return

        # Send heartbeat if processing was successful
        try:
            self._send_heartbeat(heartbeat)
        except MessageWasNotDeliveredException as e:
            # Log the message and do not raise it as there is no use in
            # re-trying to send a heartbeat
            self.logger.exception(e)
        except Exception as e:
            # For any other exception raise it.
            raise e

    def manage(self) -> None:
        log_and_print("{} started.".format(self), self.logger)
        self._initialize_rabbitmq()
        while True:
            try:
                self._listen_for_data()
            except (pika.exceptions.AMQPConnectionError,
                    pika.exceptions.AMQPChannelError) as e:
                # If we have either a channel error or connection error, the
                # channel is reset, therefore we need to re-initialize the
                # connection or channel settings
                raise e
            except Exception as e:
                self.logger.exception(e)
                raise e

    # If termination signals are received, terminate all child process and
    # close the connection with rabbit mq before exiting
    def on_terminate(self, signum: int, stack: FrameType) -> None:
        log_and_print(
            "{} is terminating. Connections with RabbitMQ will be closed, and "
            "any running system alerters will be stopped gracefully. "
            "Afterwards the {} process will exit.".format(self, self),
            self.logger)
        self.disconnect_from_rabbit()

        for _, process_details in self.parent_id_process_dict.items():
            log_and_print("Terminating the alerter process of {}".format(
                process_details['chain']), self.logger)
            process = process_details['process']
            process.terminate()
            process.join()

        log_and_print("{} terminated.".format(self), self.logger)
        sys.exit()<|MERGE_RESOLUTION|>--- conflicted
+++ resolved
@@ -14,11 +14,7 @@
 from src.alerter.managers.manager import AlertersManager
 from src.configs.system_alerts import SystemAlertsConfig
 from src.utils.constants import HEALTH_CHECK_EXCHANGE, CONFIG_EXCHANGE, \
-<<<<<<< HEAD
     SYSTEM_ALERTERS_MANAGER_CONFIGS_QUEUE_NAME, SYSTEM_ALERTER_NAME_TEMPLATE
-=======
-    SYSTEM_ALERTERS_MANAGER_CONFIGS_QUEUE_NAME
->>>>>>> 708a0f3f
 from src.utils.exceptions import ParentIdsMissMatchInAlertsConfiguration, \
     MessageWasNotDeliveredException
 from src.utils.logging import log_and_print
@@ -51,19 +47,6 @@
         self.logger.info("Creating '%s' exchange", HEALTH_CHECK_EXCHANGE)
         self.rabbitmq.exchange_declare(HEALTH_CHECK_EXCHANGE, 'topic', False,
                                        True, False, False)
-<<<<<<< HEAD
-        self.logger.info("Creating queue 'system_alerters_manager_ping_queue'")
-        self.rabbitmq.queue_declare('system_alerters_manager_ping_queue',
-                                    False, True, False, False)
-        self.logger.info("Binding queue 'system_alerters_manager_ping_queue' "
-                         "to exchange '{}' with routing key "
-                         "'ping'".format(HEALTH_CHECK_EXCHANGE))
-        self.rabbitmq.queue_bind('system_alerters_manager_ping_queue',
-                                 HEALTH_CHECK_EXCHANGE, 'ping')
-        self.logger.debug("Declaring consuming intentions on "
-                          "'system_alerters_manager_ping_queue'")
-        self.rabbitmq.basic_consume('system_alerters_manager_ping_queue',
-=======
         self.logger.info("Creating queue '%s'", _SYS_ALERTERS_MAN_INPUT_QUEUE)
         self.rabbitmq.queue_declare(_SYS_ALERTERS_MAN_INPUT_QUEUE, False, True,
                                     False, False)
@@ -74,35 +57,14 @@
         self.rabbitmq.queue_bind(_SYS_ALERTERS_MAN_INPUT_QUEUE,
                                  HEALTH_CHECK_EXCHANGE,
                                  _SYS_ALERTERS_MAN_INPUT_ROUTING_KEY)
-        self.logger.info("Declaring consuming intentions on "
-                         "'%s'", _SYS_ALERTERS_MAN_INPUT_QUEUE)
+        self.logger.debug("Declaring consuming intentions on "
+                          "'%s'", _SYS_ALERTERS_MAN_INPUT_QUEUE)
         self.rabbitmq.basic_consume(_SYS_ALERTERS_MAN_INPUT_QUEUE,
->>>>>>> 708a0f3f
                                     self._process_ping, True, False, None)
 
         self.logger.info("Creating exchange '%s'", CONFIG_EXCHANGE)
         self.rabbitmq.exchange_declare(CONFIG_EXCHANGE, 'topic', False, True,
                                        False, False)
-<<<<<<< HEAD
-        self.logger.info("Creating queue '{}'".format(
-            SYSTEM_ALERTERS_MANAGER_CONFIGS_QUEUE_NAME))
-        self.rabbitmq.queue_declare(SYSTEM_ALERTERS_MANAGER_CONFIGS_QUEUE_NAME,
-                                    False, True, False, False)
-        self.logger.info(
-            "Binding queue '{}' to exchange '{}' with routing key "
-            "'chains.*.*.alerts_config'".format(
-                SYSTEM_ALERTERS_MANAGER_CONFIGS_QUEUE_NAME, CONFIG_EXCHANGE))
-        self.rabbitmq.queue_bind(SYSTEM_ALERTERS_MANAGER_CONFIGS_QUEUE_NAME,
-                                 CONFIG_EXCHANGE, 'chains.*.*.alerts_config')
-        self.logger.info(
-            "Binding queue '{}' to exchange '{}' with routing key "
-            "'general.alerts_config'".format(
-                SYSTEM_ALERTERS_MANAGER_CONFIGS_QUEUE_NAME, CONFIG_EXCHANGE))
-        self.rabbitmq.queue_bind(SYSTEM_ALERTERS_MANAGER_CONFIGS_QUEUE_NAME,
-                                 CONFIG_EXCHANGE, 'general.alerts_config')
-        self.logger.debug("Declaring consuming intentions on {}".format(
-            SYSTEM_ALERTERS_MANAGER_CONFIGS_QUEUE_NAME))
-=======
         self.logger.info("Creating queue '%s'",
                          SYSTEM_ALERTERS_MANAGER_CONFIGS_QUEUE_NAME)
         self.rabbitmq.queue_declare(SYSTEM_ALERTERS_MANAGER_CONFIGS_QUEUE_NAME,
@@ -121,9 +83,8 @@
         self.rabbitmq.queue_bind(SYSTEM_ALERTERS_MANAGER_CONFIGS_QUEUE_NAME,
                                  CONFIG_EXCHANGE,
                                  _SYS_ALERTERS_MAN_CONF_ROUTING_KEY_GEN)
-        self.logger.info("Declaring consuming intentions on %s",
-                         SYSTEM_ALERTERS_MANAGER_CONFIGS_QUEUE_NAME)
->>>>>>> 708a0f3f
+        self.logger.debug("Declaring consuming intentions on %s",
+                          SYSTEM_ALERTERS_MANAGER_CONFIGS_QUEUE_NAME)
         self.rabbitmq.basic_consume(SYSTEM_ALERTERS_MANAGER_CONFIGS_QUEUE_NAME,
                                     self._process_configs, False, False, None)
 
@@ -208,11 +169,7 @@
             self, ch: BlockingChannel, method: pika.spec.Basic.Deliver,
             properties: pika.spec.BasicProperties, body: bytes) -> None:
         data = body
-<<<<<<< HEAD
-        self.logger.debug("Received {}".format(data))
-=======
-        self.logger.info("Received %s", data)
->>>>>>> 708a0f3f
+        self.logger.debug("Received %s", data)
 
         heartbeat = {}
         try:
