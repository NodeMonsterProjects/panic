import json
import logging
import multiprocessing
from typing import Dict

import pika.exceptions
from pika.adapters.blocking_connection import BlockingChannel
from src.alerter.alerter_starters import start_system_alerter
from src.alerter.managers.manager import AlertersManager
from src.configs.system_alerts import SystemAlertsConfig
from src.utils.configs import (get_modified_configs, get_newly_added_configs,
                               get_removed_configs)
from src.utils.exceptions import ParentIdsMissMatchInAlertsConfiguration
from src.utils.logging import log_and_print
from src.utils.constants import CONFIG_EXCHANGE


class SystemAlertersManager(AlertersManager):

    def __init__(self, logger: logging.Logger, manager_name: str) -> None:
        super().__init__(logger, manager_name)
        self._systems_configs = {}

    @property
    def systems_configs(self) -> Dict:
        return self._systems_configs

    def _initialize_rabbitmq(self) -> None:
        self.rabbitmq.connect_till_successful()
<<<<<<< HEAD
        self.logger.info("Creating exchange \'{}\'".format(CONFIG_EXCHANGE))
=======
        self.logger.info("Creating exchange '{}'".format(CONFIG_EXCHANGE))
>>>>>>> 89ffc10f
        self.rabbitmq.exchange_declare(CONFIG_EXCHANGE, 'topic', False, True,
                                       False, False)
        self.logger.info(
            "Creating queue \'system_alerters_manager_configs_queue\'")
        self.rabbitmq.queue_declare(
            "system_alerters_manager_configs_queue", False, True, False, False)
        self.logger.info(
            "Binding queue \'system_alerters_manager_configs_queue\' to "
            "exchange \'{}\' with routing key "
            "\'chains.*.*.alerts_config\'".format(CONFIG_EXCHANGE))
        self.rabbitmq.queue_bind('system_alerters_manager_configs_queue',
                                 CONFIG_EXCHANGE,
                                 'chains.*.*.alerts_config')
        self.logger.info(
            "Binding queue \'system_alerters_manager_configs_queue\' to "
            "exchange \'{}\' with routing key "
            "\'general.alerts_config\'".format(CONFIG_EXCHANGE))
        self.rabbitmq.queue_bind('system_alerters_manager_configs_queue',
                                 CONFIG_EXCHANGE, 'general.alerts_config')
        self.logger.info("Declaring consuming intentions")
        self.rabbitmq.basic_consume('system_alerters_manager_configs_queue',
                                    self._process_configs, False, False, None)

    def _process_configs(
            self, ch: BlockingChannel, method: pika.spec.Basic.Deliver,
            properties: pika.spec.BasicProperties, body: bytes) -> None:
        sent_configs = json.loads(body)
        if 'DEFAULT' in sent_configs:
            del sent_configs['DEFAULT']

        self.logger.info("Received configs {}".format(sent_configs))

        try:
            # Check if all the parent_ids in the received configuration
            # are the same
            parent_id = sent_configs['1']['parent_id']
            for i in sent_configs:
                if parent_id != sent_configs[i]['parent_id']:
                    raise ParentIdsMissMatchInAlertsConfiguration(
                          "{}: _process_data".format(self))

            filtered = {}
            for i in sent_configs:
                filtered[sent_configs[i]['name']] = sent_configs[i]

            system_alerts_config = SystemAlertsConfig(
                parent_id=parent_id,
                open_file_descriptors=filtered['open_file_descriptors'],
                system_cpu_usage=filtered['system_cpu_usage'],
                system_storage_usage=filtered['system_storage_usage'],
                system_ram_usage=filtered['system_ram_usage'],
                system_is_down=filtered['system_is_down'],
            )

            if parent_id in self.systems_configs:
                log_and_print("PARENT_INT", self.logger)
                previous_process = self.config_process_dict[parent_id]
                previous_process.terminate()
                previous_process.join()

                log_and_print("Restarting the system alerter of {} with latest"
                              " configuration".format(parent_id), self.logger)

                process = multiprocessing.Process(target=start_system_alerter,
                                                  args=(system_alerts_config,))
                process.daemon = True
                log_and_print("Creating a new process for the system alerter "
                              "of {}".format(system_alerts_config.parent_id),
                              self.logger)
                process.start()
                self._config_process_dict[parent_id] = process
            else:
                process = multiprocessing.Process(target=start_system_alerter,
                                                  args=(system_alerts_config,))
                process.daemon = True
                log_and_print("Creating a new process for the system alerter "
                              "of {}".format(system_alerts_config.parent_id),
                              self.logger)
                process.start()
                self._config_process_dict[parent_id] = process

            # To avoid non-moniterable systems
            self._systems_configs[parent_id] = {
                parent_id:  sent_configs
            }
        except Exception as e:
            self.logger.exception(e)
            raise e

        self.rabbitmq.basic_ack(method.delivery_tag, False)<|MERGE_RESOLUTION|>--- conflicted
+++ resolved
@@ -27,11 +27,7 @@
 
     def _initialize_rabbitmq(self) -> None:
         self.rabbitmq.connect_till_successful()
-<<<<<<< HEAD
-        self.logger.info("Creating exchange \'{}\'".format(CONFIG_EXCHANGE))
-=======
         self.logger.info("Creating exchange '{}'".format(CONFIG_EXCHANGE))
->>>>>>> 89ffc10f
         self.rabbitmq.exchange_declare(CONFIG_EXCHANGE, 'topic', False, True,
                                        False, False)
         self.logger.info(
