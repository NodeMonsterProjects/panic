import copy
import json
import logging
from datetime import datetime, timedelta
from typing import Dict, Type, List

import pika.exceptions

from src.alerter.alerters.alerter import Alerter
from src.alerter.alerts.system_alerts import (
    InvalidUrlAlert, OpenFileDescriptorsIncreasedAboveThresholdAlert,
    SystemBackUpAgainAlert,
    SystemCPUUsageDecreasedBelowThresholdAlert,
    SystemCPUUsageIncreasedAboveThresholdAlert,
    SystemRAMUsageDecreasedBelowThresholdAlert,
    SystemRAMUsageIncreasedAboveThresholdAlert, SystemStillDownAlert,
    SystemStorageUsageDecreasedBelowThresholdAlert,
    SystemStorageUsageIncreasedAboveThresholdAlert, SystemWentDownAtAlert,
    OpenFileDescriptorsDecreasedBelowThresholdAlert, MetricNotFoundErrorAlert)
from src.configs.system_alerts import SystemAlertsConfig
from src.utils.alert import floaty
from src.utils.constants import ALERT_EXCHANGE, HEALTH_CHECK_EXCHANGE
from src.utils.exceptions import (MessageWasNotDeliveredException,
                                  ReceivedUnexpectedDataException)
from src.utils.timing import TimedTaskLimiter
from src.utils.types import (IncreasedAboveThresholdSystemAlert,
                             DecreasedBelowThresholdSystemAlert, str_to_bool,
                             convert_to_float_if_not_none_and_not_empty_str)

_OPEN_FD_LIMITER_NAME = 'open_file_descriptors'
_CPU_USE_LIMITER_NAME = 'system_cpu_usage'
_STORAGE_USE_LIMITER_NAME = 'system_storage_usage'
_RAM_USE_LIMITER_NAME = 'system_ram_usage'
_IS_DOWN_LIMITER_NAME = 'system_is_down'


class SystemAlerter(Alerter):
    def __init__(self, alerter_name: str,
                 system_alerts_config: SystemAlertsConfig,
                 logger: logging.Logger) -> None:
        super().__init__(alerter_name, logger)

        self._system_alerts_config = system_alerts_config
        self._queue_used = ''
        self._system_initial_downtime_alert_sent = {}
        self._system_critical_timed_task_limiters = {}

    @property
    def alerts_configs(self) -> SystemAlertsConfig:
        return self._system_alerts_config

    def _create_state_for_system(self, system_id: str) -> None:
        # initialise initial downtime alert sent
        if system_id not in self._system_initial_downtime_alert_sent:
            self._system_initial_downtime_alert_sent[system_id] = False

        # initialise timed task limiters
        if system_id not in self._system_critical_timed_task_limiters:
            open_fd = self.alerts_configs.open_file_descriptors
            cpu_use = self.alerts_configs.system_cpu_usage
            storage = self.alerts_configs.system_storage_usage
            ram_use = self.alerts_configs.system_ram_usage
            is_down = self.alerts_configs.system_is_down

            self._system_critical_timed_task_limiters[system_id] = {}
            system_critical_limiters = \
                self._system_critical_timed_task_limiters[system_id]

            open_fd_critical_repeat = \
                convert_to_float_if_not_none_and_not_empty_str(
                    open_fd['critical_repeat'],
                    timedelta.max.total_seconds() - 1)
            cpu_use_critical_repeat = \
                convert_to_float_if_not_none_and_not_empty_str(
                    cpu_use['critical_repeat'],
                    timedelta.max.total_seconds() - 1)
            storage_critical_repeat = \
                convert_to_float_if_not_none_and_not_empty_str(
                    storage['critical_repeat'],
                    timedelta.max.total_seconds() - 1)
            ram_use_critical_repeat = \
                convert_to_float_if_not_none_and_not_empty_str(
                    ram_use['critical_repeat'],
                    timedelta.max.total_seconds() - 1)
            is_down_critical_repeat = \
                convert_to_float_if_not_none_and_not_empty_str(
                    is_down['critical_repeat'],
                    timedelta.max.total_seconds() - 1)

            system_critical_limiters[_OPEN_FD_LIMITER_NAME] = TimedTaskLimiter(
                timedelta(seconds=float(open_fd_critical_repeat))
            )
            system_critical_limiters[_CPU_USE_LIMITER_NAME] = TimedTaskLimiter(
                timedelta(seconds=float(cpu_use_critical_repeat))
            )
            system_critical_limiters[_STORAGE_USE_LIMITER_NAME] = \
                TimedTaskLimiter(
                    timedelta(seconds=float(storage_critical_repeat))
                )
            system_critical_limiters[_RAM_USE_LIMITER_NAME] = TimedTaskLimiter(
                timedelta(seconds=float(ram_use_critical_repeat))
            )
            system_critical_limiters[_IS_DOWN_LIMITER_NAME] = TimedTaskLimiter(
                timedelta(seconds=float(is_down_critical_repeat))
            )

    def _initialise_rabbitmq(self) -> None:
        # An alerter is both a consumer and producer, therefore we need to
        # initialise both the consuming and producing configurations.
        self.rabbitmq.connect_till_successful()

        # Set consuming configuration
        self.logger.info("Creating '%s' exchange", ALERT_EXCHANGE)
        self.rabbitmq.exchange_declare(exchange=ALERT_EXCHANGE,
                                       exchange_type='topic', passive=False,
                                       durable=True, auto_delete=False,
                                       internal=False)
        self._queue_used = "system_alerter_queue_" + \
                           self.alerts_configs.parent_id
        self.logger.info("Creating queue '%s'", self._queue_used)
        self.rabbitmq.queue_declare(self._queue_used, passive=False,
                                    durable=True, exclusive=False,
                                    auto_delete=False)
        routing_key = "alerter.system." + self.alerts_configs.parent_id
        self.logger.info("Binding queue '%s' to exchange '%s' with routing "
                         "key '%s'", self._queue_used, ALERT_EXCHANGE,
                         routing_key)
        self.rabbitmq.queue_bind(queue=self._queue_used,
                                 exchange=ALERT_EXCHANGE,
                                 routing_key=routing_key)

        # Pre-fetch count is 5 times less the maximum queue size
        prefetch_count = round(self.publishing_queue.maxsize / 5)
        self.rabbitmq.basic_qos(prefetch_count=prefetch_count)
        self.logger.debug("Declaring consuming intentions")
        self.rabbitmq.basic_consume(queue=self._queue_used,
                                    on_message_callback=self._process_data,
                                    auto_ack=False,
                                    exclusive=False,
                                    consumer_tag=None)

        # Set producing configuration
        self.logger.info("Setting delivery confirmation on RabbitMQ channel")
        self.rabbitmq.confirm_delivery()
        self.logger.info("Creating '%s' exchange", HEALTH_CHECK_EXCHANGE)
        self.rabbitmq.exchange_declare(HEALTH_CHECK_EXCHANGE, 'topic', False,
                                       True, False, False)

    def _process_data(self,
                      ch: pika.adapters.blocking_connection.BlockingChannel,
                      method: pika.spec.Basic.Deliver,
                      properties: pika.spec.BasicProperties,
                      body: bytes) -> None:
        data_received = json.loads(body.decode())
        print("LOOK AT ME ")
        print(data_received)
        self.logger.info("Received %s. Now processing this data.",
                         data_received)

        parsed_routing_key = method.routing_key.split('.')
        processing_error = False
        data_for_alerting = []
        try:
            if self.alerts_configs.parent_id in parsed_routing_key:
                if 'result' in data_received:
                    data = data_received['result']['data']
                    meta_data = data_received['result']['meta_data']
                    system_id = meta_data['system_id']
                    self._create_state_for_system(system_id)

                    self._process_results(data, meta_data, data_for_alerting)
                elif 'error' in data_received:
                    self._create_state_for_system(
                        data_received['error']['meta_data']['system_id'])
                    self._process_errors(data_received['error'],
                                         data_for_alerting)
                else:
                    raise ReceivedUnexpectedDataException(
                        "{}: _process_data".format(self))
            else:
                raise ReceivedUnexpectedDataException(
                    "{}: _process_data".format(self))
        except Exception as e:
            self.logger.error("Error when processing %s", data_received)
            self.logger.exception(e)
            processing_error = True

        # If the data is processed, it can be acknowledged.
        self.rabbitmq.basic_ack(method.delivery_tag, False)

        # Place the data on the publishing queue if there were no processing
        # errors. This is done after acknowledging the data, so that if
        # acknowledgement fails, the data is processed again and we do not have
        # duplication of data in the queue.
        if not processing_error:
            self._place_latest_data_on_queue(data_for_alerting)

        # Send any data waiting in the publisher queue, if any
        try:
            self._send_data()

            if not processing_error:
                heartbeat = {
                    'component_name': self.alerter_name,
                    'timestamp': datetime.now().timestamp()
                }
                self._send_heartbeat(heartbeat)
        except MessageWasNotDeliveredException as e:
            # Log the message and do not raise the exception so that the
            # message can be acknowledged and removed from the rabbit queue.
            # Note this message will still reside in the publisher queue.
            self.logger.exception(e)
        except Exception as e:
            # For any other exception acknowledge and raise it, so the
            # message is removed from the rabbit queue as this message will now
            # reside in the publisher queue
            raise e

    def _process_errors(self, error_data: Dict,
                        data_for_alerting: List) -> None:
        is_down = self.alerts_configs.system_is_down
        meta_data = error_data['meta_data']
        data = error_data['data']
        if int(error_data['code']) == 5003:
            alert = MetricNotFoundErrorAlert(
                meta_data['system_name'], error_data['message'],
                'ERROR', meta_data['time'], meta_data['system_parent_id'],
                meta_data['system_id']
            )
            data_for_alerting.append(alert.alert_data)
            self.logger.debug("Successfully classified alert %s",
                              alert.alert_data)
        elif int(error_data['code']) == 5009:
            alert = InvalidUrlAlert(
                meta_data['system_name'], error_data['message'],
                'ERROR', meta_data['time'], meta_data['system_parent_id'],
                meta_data['system_id']
            )
            data_for_alerting.append(alert.alert_data)
            self.logger.debug("Successfully classified alert %s",
                              alert.alert_data)
        elif int(error_data['code']) == 5004:
            if str_to_bool(is_down['enabled']):
                current = float(data['went_down_at']['current'])
                monitoring_timestamp = float(meta_data['time'])
                monitoring_datetime = datetime.fromtimestamp(
                    monitoring_timestamp)
                critical_limiters = self._system_critical_timed_task_limiters[
                    meta_data['system_id']]
                is_down_critical_limiter = critical_limiters[
                    _IS_DOWN_LIMITER_NAME]
                downtime = monitoring_timestamp - current
<<<<<<< HEAD
                critical_threshold = int(is_down['critical_threshold'])
=======

                critical_threshold = \
                    convert_to_float_if_not_none_and_not_empty_str(
                        is_down['critical_threshold'], None)
>>>>>>> 6d9dff3f
                critical_enabled = str_to_bool(is_down['critical_enabled'])
                warning_threshold = \
                    convert_to_float_if_not_none_and_not_empty_str(
                        is_down['warning_threshold'], None)
                warning_enabled = str_to_bool(is_down['warning_enabled'])

                if not self._system_initial_downtime_alert_sent[meta_data[
                    'system_id']]:
                    if critical_enabled and critical_threshold <= downtime:
                        alert = SystemWentDownAtAlert(
                            meta_data['system_name'], 'CRITICAL',
                            meta_data['time'], meta_data['system_parent_id'],
                            meta_data['system_id']
                        )
                        data_for_alerting.append(alert.alert_data)
                        self.logger.debug("Successfully classified alert %s",
                                          alert.alert_data)
                        is_down_critical_limiter.set_last_time_that_did_task(
                            monitoring_datetime)
                        self._system_initial_downtime_alert_sent[
                            meta_data['system_id']] = True
                    elif warning_enabled and warning_threshold <= downtime:
                        alert = SystemWentDownAtAlert(
                            meta_data['system_name'], 'WARNING',
                            meta_data['time'], meta_data['system_parent_id'],
                            meta_data['system_id']
                        )
                        data_for_alerting.append(alert.alert_data)
                        self.logger.debug("Successfully classified alert %s",
                                          alert.alert_data)
                        is_down_critical_limiter.set_last_time_that_did_task(
                            monitoring_datetime)
                        self._system_initial_downtime_alert_sent[
                            meta_data['system_id']] = True
                else:
                    if critical_enabled and \
                            is_down_critical_limiter.can_do_task(
                                monitoring_datetime):
                        alert = SystemStillDownAlert(
                            meta_data['system_name'], downtime, 'CRITICAL',
                            meta_data['time'], meta_data['system_parent_id'],
                            meta_data['system_id']
                        )
                        data_for_alerting.append(alert.alert_data)
                        self.logger.debug("Successfully classified alert %s",
                                          alert.alert_data)
                        is_down_critical_limiter.set_last_time_that_did_task(
                            monitoring_datetime)

    def _process_results(self, metrics: Dict, meta_data: Dict,
                         data_for_alerting: List) -> None:
        open_fd = self.alerts_configs.open_file_descriptors
        cpu_use = self.alerts_configs.system_cpu_usage
        storage = self.alerts_configs.system_storage_usage
        ram_use = self.alerts_configs.system_ram_usage
        is_down = self.alerts_configs.system_is_down

        if str_to_bool(is_down['enabled']):
            previous = metrics['went_down_at']['previous']
            critical_limiters = self._system_critical_timed_task_limiters[
                meta_data['system_id']]
            is_down_critical_limiter = critical_limiters[_IS_DOWN_LIMITER_NAME]
            initial_downtime_alert_sent = \
                self._system_initial_downtime_alert_sent[meta_data['system_id']]

            if previous is not None and initial_downtime_alert_sent:
                alert = SystemBackUpAgainAlert(
                    meta_data['system_name'], 'INFO',
                    meta_data['last_monitored'], meta_data['system_parent_id'],
                    meta_data['system_id']
                )
                data_for_alerting.append(alert.alert_data)
                self.logger.debug("Successfully classified alert %s",
                                  alert.alert_data)
                self._system_initial_downtime_alert_sent[
                    meta_data['system_id']] = False
                is_down_critical_limiter.reset()

        if str_to_bool(open_fd['enabled']):
            current = metrics['open_file_descriptors']['current']
            previous = metrics['open_file_descriptors']['previous']
            if current is not None:
                self._classify_alert(
                    current, floaty(previous), open_fd, meta_data,
                    OpenFileDescriptorsIncreasedAboveThresholdAlert,
                    OpenFileDescriptorsDecreasedBelowThresholdAlert,
                    data_for_alerting, _OPEN_FD_LIMITER_NAME
                )
        if str_to_bool(storage['enabled']):
            current = metrics['system_storage_usage']['current']
            previous = metrics['system_storage_usage']['previous']
            if current is not None:
                self._classify_alert(
                    current, floaty(previous), storage, meta_data,
                    SystemStorageUsageIncreasedAboveThresholdAlert,
                    SystemStorageUsageDecreasedBelowThresholdAlert,
                    data_for_alerting, _STORAGE_USE_LIMITER_NAME
                )
        if str_to_bool(cpu_use['enabled']):
            current = metrics['system_cpu_usage']['current']
            previous = metrics['system_cpu_usage']['previous']
            if current is not None:
                self._classify_alert(
                    current, floaty(previous), cpu_use, meta_data,
                    SystemCPUUsageIncreasedAboveThresholdAlert,
                    SystemCPUUsageDecreasedBelowThresholdAlert,
                    data_for_alerting, _CPU_USE_LIMITER_NAME
                )
        if str_to_bool(ram_use['enabled']):
            current = metrics['system_ram_usage']['current']
            previous = metrics['system_ram_usage']['previous']
            if current is not None:
                self._classify_alert(
                    current, floaty(previous), cpu_use, meta_data,
                    SystemRAMUsageIncreasedAboveThresholdAlert,
                    SystemRAMUsageDecreasedBelowThresholdAlert,
                    data_for_alerting, _RAM_USE_LIMITER_NAME
                )

    def _classify_alert(
            self, current: float, previous: float, config: Dict,
            meta_data: Dict, increased_above_threshold_alert:
            Type[IncreasedAboveThresholdSystemAlert],
            decreased_below_threshold_alert:
            Type[DecreasedBelowThresholdSystemAlert], data_for_alerting: List,
            critical_limiter_name: str
    ) -> None:
        warning_threshold = convert_to_float_if_not_none_and_not_empty_str(
            config['warning_threshold'], None)
        critical_threshold = convert_to_float_if_not_none_and_not_empty_str(
            config['critical_threshold'], None)
        warning_enabled = str_to_bool(config['warning_enabled'])
        critical_enabled = str_to_bool(config['critical_enabled'])
        critical_limiters = self._system_critical_timed_task_limiters[
            meta_data['system_id']]
        critical_limiter = critical_limiters[critical_limiter_name]

        if warning_enabled and current != previous:
            if (warning_threshold <= current < critical_threshold) and not \
                    (warning_threshold <= previous):
                alert = \
                    increased_above_threshold_alert(
                        meta_data['system_name'], current, 'WARNING',
                        meta_data['last_monitored'], 'WARNING',
                        meta_data['system_parent_id'],
                        meta_data['system_id']
                    )
                data_for_alerting.append(alert.alert_data)
                self.logger.debug("Successfully classified alert %s",
                                  alert.alert_data)
            elif current < warning_threshold <= previous:
                alert = \
                    decreased_below_threshold_alert(
                        meta_data['system_name'], current, 'INFO',
                        meta_data['last_monitored'], 'WARNING',
                        meta_data['system_parent_id'],
                        meta_data['system_id']
                    )
                data_for_alerting.append(alert.alert_data)
                self.logger.debug("Successfully classified alert %s",
                                  alert.alert_data)

        if critical_enabled:
            monitoring_datetime = datetime.fromtimestamp(
                float(meta_data['last_monitored']))
            if current >= critical_threshold and \
                    critical_limiter.can_do_task(monitoring_datetime):
                alert = \
                    increased_above_threshold_alert(
                        meta_data['system_name'], current, 'CRITICAL',
                        meta_data['last_monitored'], 'CRITICAL',
                        meta_data['system_parent_id'],
                        meta_data['system_id']
                    )
                data_for_alerting.append(alert.alert_data)
                self.logger.debug("Successfully classified alert %s",
                                  alert.alert_data)
                critical_limiter.set_last_time_that_did_task(
                    monitoring_datetime)
            elif warning_threshold < current < critical_threshold <= previous:
                alert = \
                    decreased_below_threshold_alert(
                        meta_data['system_name'], current, 'INFO',
                        meta_data['last_monitored'], 'CRITICAL',
                        meta_data['system_parent_id'],
                        meta_data['system_id']
                    )
                data_for_alerting.append(alert.alert_data)
                self.logger.debug("Successfully classified alert %s",
                                  alert.alert_data)
                critical_limiter.reset()

    def _place_latest_data_on_queue(self, data_list: List) -> None:
        # Place the latest alert data on the publishing queue. If the
        # queue is full, remove old data.
        for alert in data_list:
            self.logger.debug("Adding %s to the publishing queue.", alert)
            if self.publishing_queue.full():
                self.publishing_queue.get()
            self.publishing_queue.put({
                'exchange': ALERT_EXCHANGE,
                'routing_key': 'alert_router.system',
                'data': copy.deepcopy(alert)})
            self.logger.debug("%s added to the publishing queue successfully.",
                              alert)<|MERGE_RESOLUTION|>--- conflicted
+++ resolved
@@ -250,14 +250,9 @@
                 is_down_critical_limiter = critical_limiters[
                     _IS_DOWN_LIMITER_NAME]
                 downtime = monitoring_timestamp - current
-<<<<<<< HEAD
-                critical_threshold = int(is_down['critical_threshold'])
-=======
-
                 critical_threshold = \
                     convert_to_float_if_not_none_and_not_empty_str(
                         is_down['critical_threshold'], None)
->>>>>>> 6d9dff3f
                 critical_enabled = str_to_bool(is_down['critical_enabled'])
                 warning_threshold = \
                     convert_to_float_if_not_none_and_not_empty_str(
