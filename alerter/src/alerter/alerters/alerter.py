--- conflicted
+++ resolved
@@ -24,20 +24,12 @@
         self._alerter_name = alerter_name
         self._logger = logger
 
-<<<<<<< HEAD
+        # Set a max queue size so that if the alerter is not able to
+        # send data, old data can be pruned
         self._publishing_queue = Queue(ALERTER_PUBLISHING_QUEUE_SIZE)
 
-        self._rabbitmq = RabbitMQApi(logger=self.logger, host=RABBIT_IP)
-=======
-        # Set a max queue size so that if the alerter is not able to
-        # send data, old data can be pruned
-        max_queue_size = env.ALERTER_PUBLISHING_QUEUE_SIZE
-        self._publishing_queue = Queue(max_queue_size)
-
-        rabbit_ip = env.RABBIT_IP
         self._rabbitmq = RabbitMQApi(
-            logger=logger.getChild(RabbitMQApi.__name__), host=rabbit_ip)
->>>>>>> 6d9dff3f
+            logger=logger.getChild(RabbitMQApi.__name__), host=RABBIT_IP)
 
         # Handle termination signals by stopping the monitor gracefully
         signal.signal(signal.SIGTERM, self.on_terminate)
