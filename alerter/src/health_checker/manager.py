--- conflicted
+++ resolved
@@ -6,13 +6,8 @@
 from types import FrameType
 from typing import Dict
 
-<<<<<<< HEAD
-from src.health_checker.starters import start_heartbeat_handler, \
-    start_ping_publisher
-=======
 from src.health_checker.starters import (start_heartbeat_handler,
                                          start_ping_publisher)
->>>>>>> 1a076113
 from src.utils.constants import HEARTBEAT_HANDLER_NAME, PING_PUBLISHER_NAME
 from src.utils.logging import log_and_print
 
