import copy
import json
import logging
import signal
import sys
from datetime import datetime
from types import FrameType

import pika.exceptions
from pika.adapters.blocking_connection import BlockingChannel

from src.data_store.redis.redis_api import RedisApi
from src.data_store.redis.store_keys import Keys
from src.message_broker.rabbitmq import RabbitMQApi
from src.utils import env
from src.utils.constants import HEALTH_CHECK_EXCHANGE
from src.utils.exceptions import ReceivedUnexpectedDataException
from src.utils.logging import log_and_print
from src.utils.types import RedisType

_HB_HANDLER_INPUT_QUEUE = 'heartbeat_handler_queue'
_HB_HANDLER_INPUT_ROUTING_KEY = 'heartbeat.*'


class HeartbeatHandler:
    def __init__(self, logger: logging.Logger, redis: RedisApi, name: str) \
            -> None:
        self._name = name
        self._logger = logger
        self._redis = redis

        rabbit_ip = env.RABBIT_IP
        self._rabbitmq = RabbitMQApi(
            logger=self.logger.getChild(RabbitMQApi.__name__), host=rabbit_ip)

        # This dict stores the keys-values that should have been stored to redis
        # but where not saved due to an error in redis. This is done so that the
        # heartbeats are saved eventually redis is back online
        self._unsavable_redis_data = {}

        # Handle termination signals by stopping the monitor gracefully
        signal.signal(signal.SIGTERM, self.on_terminate)
        signal.signal(signal.SIGINT, self.on_terminate)
        signal.signal(signal.SIGHUP, self.on_terminate)

    def __str__(self) -> str:
        return self.name

    @property
    def name(self) -> str:
        return self._name

    @property
    def logger(self) -> logging.Logger:
        return self._logger

    @property
    def redis(self) -> RedisApi:
        return self._redis

    @property
    def rabbitmq(self) -> RabbitMQApi:
        return self._rabbitmq

    def _initialize_rabbitmq(self) -> None:
        self.rabbitmq.connect_till_successful()

        self.logger.info("Creating '%s' exchange", HEALTH_CHECK_EXCHANGE)
        self.rabbitmq.exchange_declare(HEALTH_CHECK_EXCHANGE, 'topic', False,
                                       True, False, False)
        self.logger.info("Creating queue '%s'", _HB_HANDLER_INPUT_QUEUE)
        self.rabbitmq.queue_declare(_HB_HANDLER_INPUT_QUEUE, False, True,
                                    False, False)
        self.logger.info("Binding queue '%s' to exchange '%s' with routing "
                         "key '%s'", _HB_HANDLER_INPUT_QUEUE,
                         HEALTH_CHECK_EXCHANGE, _HB_HANDLER_INPUT_ROUTING_KEY)
        self.rabbitmq.queue_bind(_HB_HANDLER_INPUT_QUEUE, HEALTH_CHECK_EXCHANGE,
                                 _HB_HANDLER_INPUT_ROUTING_KEY)

        # Pre-fetch count is set to 300
        prefetch_count = round(300)
        self.rabbitmq.basic_qos(prefetch_count=prefetch_count)
<<<<<<< HEAD
        self.logger.debug("Declaring consuming intentions")
        self.rabbitmq.basic_consume('heartbeat_handler_queue',
=======
        self.logger.info("Declaring consuming intentions")
        self.rabbitmq.basic_consume(_HB_HANDLER_INPUT_QUEUE,
>>>>>>> 708a0f3f
                                    self._process_heartbeat, False, False, None)

    def _listen_for_data(self) -> None:
        self.rabbitmq.start_consuming()

    def _save_to_redis_and_add_to_state_if_fail(
            self, key: str, value: RedisType) -> None:
        self.logger.debug('Saving %s=%s to Redis', key, value)
        ret = self.redis.set(key, value)

        # If None is returned it means that saving failed. Therefore store
        # this in the dict. If execution reaches the second condition it means
        # that saving was successful. Therefore remove the key from the dict if
        # it is present.
        if ret is None:
            self.logger.error('Could not save %s=%s to Redis. Storing it in '
                              'state so that it can be saved later.',
                              key, value)
            self._unsavable_redis_data[key] = value
        elif key in self._unsavable_redis_data:
            self.logger.debug('Removing %s=%s from state', key, value)
            del self._unsavable_redis_data[key]

        self.logger.debug('Successfully saved %s=%s to Redis', key, value)

    def _dump_unsavable_redis_data(self) -> None:
        if len(self._unsavable_redis_data) == 0:
            return

        self.logger.debug('Attempting to save data that was not able to be '
                          'saved to redis.')

        unsavable_redis_data_copy = copy.deepcopy(self._unsavable_redis_data)
        for key, value in unsavable_redis_data_copy.items():
            ret = self.redis.set(key, value)
            if ret is not None:
                self.logger.debug('Successfully saved %s=%s. Removing from '
                                  'state.', key, value)
                del self._unsavable_redis_data[key]

        if len(self._unsavable_redis_data) == 0:
            self.logger.info('Successfully saved all redis data in waiting '
                             'state.')
        else:
            self.logger.debug('Could not save all data to Redis.')

    def _process_heartbeat(self, ch: BlockingChannel,
                           method: pika.spec.Basic.Deliver,
                           properties: pika.spec.BasicProperties, body: bytes) \
            -> None:
        heartbeat = json.loads(body)
        self.logger.info("Received %s. Now processing this data.", heartbeat)

        try:
            if method.routing_key == 'heartbeat.worker' or \
                    method.routing_key == 'heartbeat.manager':
                component_name = heartbeat['component_name']

                key_heartbeat = Keys.get_component_heartbeat(component_name)
                transformed_heartbeat = json.dumps(heartbeat)
                self._save_to_redis_and_add_to_state_if_fail(
                    key_heartbeat, transformed_heartbeat)

                self._dump_unsavable_redis_data()

                self.logger.info("Successfully processed %s", heartbeat)
            else:
                raise ReceivedUnexpectedDataException(
                    "{}: _process_heartbeat".format(self))
        except Exception as e:
            self.logger.error("Error when processing %s", heartbeat)
            self.logger.exception(e)

        self.rabbitmq.basic_ack(method.delivery_tag, False)

        self.logger.debug('Saving %s heartbeat to Redis', self)
        key_heartbeat = Keys.get_component_heartbeat(self.name)
        handler_heartbeat = {'component_name': self.name,
                             'timestamp': datetime.now().timestamp()}
        transformed_handler_heartbeat = json.dumps(handler_heartbeat)
        ret = self.redis.set(key_heartbeat, transformed_handler_heartbeat)
        if ret is None:
            self.logger.error('Could not save %s=%s to Redis.', key_heartbeat,
                              transformed_handler_heartbeat)

    def start(self) -> None:
        self._initialize_rabbitmq()
        while True:
            try:
                self._listen_for_data()
            except (pika.exceptions.AMQPConnectionError,
                    pika.exceptions.AMQPChannelError) as e:
                # If we have either a channel error or connection error, the
                # channel is reset, therefore we need to re-initialize the
                # connection or channel settings
                raise e
            except Exception as e:
                self.logger.exception(e)
                raise e

    def disconnect_from_rabbit(self) -> None:
        """
        Disconnects the component from RabbitMQ
        :return:
        """
        self.rabbitmq.disconnect_till_successful()

    def on_terminate(self, signum: int, stack: FrameType) -> None:
        log_and_print("{} is terminating. Connections with RabbitMQ will be "
                      "closed, and afterwards the process will exit."
                      .format(self), self.logger)
        self.disconnect_from_rabbit()
        log_and_print("{} terminated.".format(self), self.logger)
        sys.exit()<|MERGE_RESOLUTION|>--- conflicted
+++ resolved
@@ -80,13 +80,8 @@
         # Pre-fetch count is set to 300
         prefetch_count = round(300)
         self.rabbitmq.basic_qos(prefetch_count=prefetch_count)
-<<<<<<< HEAD
         self.logger.debug("Declaring consuming intentions")
-        self.rabbitmq.basic_consume('heartbeat_handler_queue',
-=======
-        self.logger.info("Declaring consuming intentions")
         self.rabbitmq.basic_consume(_HB_HANDLER_INPUT_QUEUE,
->>>>>>> 708a0f3f
                                     self._process_heartbeat, False, False, None)
 
     def _listen_for_data(self) -> None:
