--- conflicted
+++ resolved
@@ -15,11 +15,7 @@
 from src.utils.configs import get_newly_added_configs, get_modified_configs, \
     get_removed_configs
 from src.utils.constants import CONFIG_EXCHANGE, HEALTH_CHECK_EXCHANGE, \
-<<<<<<< HEAD
     GITHUB_MONITORS_MANAGER_CONFIGS_QUEUE_NAME, GITHUB_MONITOR_NAME_TEMPLATE
-=======
-    GITHUB_MONITORS_MANAGER_CONFIGS_QUEUE_NAME
->>>>>>> 708a0f3f
 from src.utils.exceptions import MessageWasNotDeliveredException
 from src.utils.logging import log_and_print
 from src.utils.types import str_to_bool
@@ -47,42 +43,6 @@
         self.logger.info("Creating '%s' exchange", HEALTH_CHECK_EXCHANGE)
         self.rabbitmq.exchange_declare(HEALTH_CHECK_EXCHANGE, 'topic', False,
                                        True, False, False)
-<<<<<<< HEAD
-        self.logger.info("Creating queue 'github_monitors_manager_ping_queue'")
-        self.rabbitmq.queue_declare('github_monitors_manager_ping_queue',
-                                    False, True, False, False)
-        self.logger.info("Binding queue 'github_monitors_manager_ping_queue' "
-                         "to exchange '{}' with routing key "
-                         "'ping'".format(HEALTH_CHECK_EXCHANGE))
-        self.rabbitmq.queue_bind('github_monitors_manager_ping_queue',
-                                 HEALTH_CHECK_EXCHANGE, 'ping')
-        self.logger.debug("Declaring consuming intentions on "
-                          "'github_monitors_manager_ping_queue'")
-        self.rabbitmq.basic_consume('github_monitors_manager_ping_queue',
-                                    self._process_ping, True, False, None)
-
-        self.logger.info("Creating exchange '{}'".format(CONFIG_EXCHANGE))
-        self.rabbitmq.exchange_declare(CONFIG_EXCHANGE, 'topic', False, True,
-                                       False, False)
-        self.logger.info("Creating queue '{}'".format(
-            GITHUB_MONITORS_MANAGER_CONFIGS_QUEUE_NAME))
-        self.rabbitmq.queue_declare(GITHUB_MONITORS_MANAGER_CONFIGS_QUEUE_NAME,
-                                    False, True, False, False)
-        self.logger.info(
-            "Binding queue '{}' to exchange '{}' with routing key "
-            "'chains.*.*.repos_config'".format(
-                GITHUB_MONITORS_MANAGER_CONFIGS_QUEUE_NAME, CONFIG_EXCHANGE))
-        self.rabbitmq.queue_bind(GITHUB_MONITORS_MANAGER_CONFIGS_QUEUE_NAME,
-                                 CONFIG_EXCHANGE, 'chains.*.*.repos_config')
-        self.logger.info(
-            "Binding queue '{}' to exchange '{}' with routing key "
-            "'general.repos_config'".format(
-                GITHUB_MONITORS_MANAGER_CONFIGS_QUEUE_NAME, CONFIG_EXCHANGE))
-        self.rabbitmq.queue_bind(GITHUB_MONITORS_MANAGER_CONFIGS_QUEUE_NAME,
-                                 CONFIG_EXCHANGE, 'general.repos_config')
-        self.logger.debug("Declaring consuming intentions on '{}'".format(
-            GITHUB_MONITORS_MANAGER_CONFIGS_QUEUE_NAME))
-=======
         self.logger.info("Creating queue '%s'", _GH_MON_MAN_INPUT_QUEUE)
         self.rabbitmq.queue_declare(_GH_MON_MAN_INPUT_QUEUE, False, True, False,
                                     False)
@@ -91,8 +51,8 @@
                          HEALTH_CHECK_EXCHANGE, _GH_MON_MAN_INPUT_ROUTING_KEY)
         self.rabbitmq.queue_bind(_GH_MON_MAN_INPUT_QUEUE, HEALTH_CHECK_EXCHANGE,
                                  _GH_MON_MAN_INPUT_ROUTING_KEY)
-        self.logger.info("Declaring consuming intentions on '%s'",
-                         _GH_MON_MAN_INPUT_QUEUE)
+        self.logger.debug("Declaring consuming intentions on '%s'",
+                          _GH_MON_MAN_INPUT_QUEUE)
         self.rabbitmq.basic_consume(_GH_MON_MAN_INPUT_QUEUE, self._process_ping,
                                     True, False, None)
 
@@ -114,9 +74,8 @@
                          CONFIG_EXCHANGE, _GH_MON_MAN_ROUTING_KEY_GEN)
         self.rabbitmq.queue_bind(GITHUB_MONITORS_MANAGER_CONFIGS_QUEUE_NAME,
                                  CONFIG_EXCHANGE, _GH_MON_MAN_ROUTING_KEY_GEN)
-        self.logger.info("Declaring consuming intentions on '%s'",
-                         GITHUB_MONITORS_MANAGER_CONFIGS_QUEUE_NAME)
->>>>>>> 708a0f3f
+        self.logger.debug("Declaring consuming intentions on '%s'",
+                          GITHUB_MONITORS_MANAGER_CONFIGS_QUEUE_NAME)
         self.rabbitmq.basic_consume(GITHUB_MONITORS_MANAGER_CONFIGS_QUEUE_NAME,
                                     self._process_configs, False, False, None)
 
@@ -266,11 +225,7 @@
             self, ch: BlockingChannel, method: pika.spec.Basic.Deliver,
             properties: pika.spec.BasicProperties, body: bytes) -> None:
         data = body
-<<<<<<< HEAD
-        self.logger.debug("Received {}".format(data))
-=======
-        self.logger.info("Received %s", data)
->>>>>>> 708a0f3f
+        self.logger.debug("Received %s", data)
 
         heartbeat = {}
         try:
