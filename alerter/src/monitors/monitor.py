--- conflicted
+++ resolved
@@ -9,14 +9,9 @@
 
 from src.abstract.publisher import PublisherComponent
 from src.message_broker.rabbitmq.rabbitmq_api import RabbitMQApi
-<<<<<<< HEAD
 from src.utils.constants import (RAW_DATA_EXCHANGE, HEALTH_CHECK_EXCHANGE,
                                  HEARTBEAT_OUTPUT_WORKER_ROUTING_KEY)
-from src.utils.exceptions import PANICException, MessageWasNotDeliveredException
-=======
-from src.utils.constants import RAW_DATA_EXCHANGE, HEALTH_CHECK_EXCHANGE
 from src.utils.exceptions import MessageWasNotDeliveredException
->>>>>>> db098afb
 from src.utils.logging import log_and_print
 
 urllib3.disable_warnings(urllib3.exceptions.InsecureRequestWarning)
