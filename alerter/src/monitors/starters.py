import logging
import time
from typing import TypeVar, Type, Union

import pika.exceptions

from src.configs.repo import RepoConfig
from src.configs.system import SystemConfig
from src.message_broker.rabbitmq import RabbitMQApi
from src.monitors.github import GitHubMonitor
from src.monitors.monitor import Monitor
from src.monitors.system import SystemMonitor
from src.utils import env
from src.utils.constants import (RE_INITIALIZE_SLEEPING_PERIOD,
                                 RESTART_SLEEPING_PERIOD,
                                 SYSTEM_MONITOR_NAME_TEMPLATE,
                                 GITHUB_MONITOR_NAME_TEMPLATE)
from src.utils.logging import create_logger, log_and_print
from src.utils.starters import (get_initialisation_error_message,
                                get_stopped_message)

# Restricts the generic to Monitor or subclasses
T = TypeVar('T', bound=Monitor)

<<<<<<< HEAD
def _initialise_monitor_logger(monitor_name: str) -> logging.Logger:
=======

def _initialise_monitor_logger(monitor_display_name: str,
                               monitor_module_name: str) -> logging.Logger:
>>>>>>> 6d9dff3f
    # Try initializing the logger until successful. This had to be done
    # separately to avoid instances when the logger creation failed and we
    # attempt to use it.
    while True:
        try:
            monitor_logger = create_logger(
                env.MONITORS_LOG_FILE_TEMPLATE.format(monitor_display_name),
                monitor_module_name, env.LOGGING_LEVEL, True)
            break
        except Exception as e:
            msg = get_initialisation_error_message(monitor_display_name, e)
            # Use a dummy logger in this case because we cannot create the
            # monitor's logger.
            log_and_print(msg, logging.getLogger('DUMMY_LOGGER'))
            # sleep before trying again
            time.sleep(RE_INITIALIZE_SLEEPING_PERIOD)

    return monitor_logger


<<<<<<< HEAD
def _initialise_system_monitor(system_config: SystemConfig) -> SystemMonitor:
    # Monitor name based on system
    monitor_name = 'System monitor ({})'.format(system_config.system_name)

    system_monitor_logger = _initialise_monitor_logger(monitor_name)

    # Try initializing a monitor until successful
    while True:
        try:
            system_monitor = SystemMonitor(
                monitor_name, system_config, system_monitor_logger,
                int(os.environ['SYSTEM_MONITOR_PERIOD_SECONDS'])
            )
            log_and_print("Successfully initialised {}".format(monitor_name),
                          system_monitor_logger)
            break
        except Exception as e:
            msg = get_initialisation_error_message(monitor_name, e)
            log_and_print(msg, system_monitor_logger)
            time.sleep(10)  # sleep 10 seconds before trying again

    return system_monitor


def _initialise_github_monitor(repo_config: RepoConfig) -> GitHubMonitor:
    # Monitor name based on repo name. The '/' are replaced with spaces, and the
    # last space is removed.
    monitor_name = 'GitHub monitor ({})'.format(
        repo_config.repo_name.replace('/', ' ')[:-1])

    github_monitor_logger = _initialise_monitor_logger(monitor_name)

    # Try initializing a monitor until successful
    while True:
        try:
            github_monitor = GitHubMonitor(
                monitor_name, repo_config, github_monitor_logger,
                int(os.environ['GITHUB_MONITOR_PERIOD_SECONDS'])
            )
            log_and_print("Successfully initialised {}".format(monitor_name),
                          github_monitor_logger)
=======
def _initialise_monitor(monitor_type: Type[T], monitor_display_name: str,
                        monitoring_period: int,
                        config: Union[SystemConfig, RepoConfig]) -> T:
    monitor_logger = _initialise_monitor_logger(monitor_display_name,
                                                monitor_type.__name__)

    # Try initialising the monitor until successful
    while True:
        try:
            rabbitmq = RabbitMQApi(
                logger=monitor_logger.getChild(RabbitMQApi.__name__),
                host=env.RABBIT_IP)
            monitor = monitor_type(monitor_display_name, config, monitor_logger,
                                   monitoring_period, rabbitmq)
            log_and_print("Successfully initialized {}".format(
                monitor_display_name), monitor_logger)
>>>>>>> 6d9dff3f
            break
        except Exception as e:
            msg = get_initialisation_error_message(monitor_display_name, e)
            log_and_print(msg, monitor_logger)
            # sleep before trying again
            time.sleep(RE_INITIALIZE_SLEEPING_PERIOD)

    return monitor


def start_system_monitor(system_config: SystemConfig) -> None:
<<<<<<< HEAD
    system_monitor = _initialise_system_monitor(system_config)
=======
    # Monitor display name based on system
    monitor_display_name = SYSTEM_MONITOR_NAME_TEMPLATE.format(
        system_config.system_name)
    system_monitor = _initialise_monitor(SystemMonitor, monitor_display_name,
                                         env.SYSTEM_MONITOR_PERIOD_SECONDS,
                                         system_config)
>>>>>>> 6d9dff3f
    start_monitor(system_monitor)


def start_github_monitor(repo_config: RepoConfig) -> None:
<<<<<<< HEAD
    github_monitor = _initialise_github_monitor(repo_config)
=======
    # Monitor display name based on repo name. The '/' are replaced with spaces,
    # and the last space is removed.
    monitor_display_name = GITHUB_MONITOR_NAME_TEMPLATE.format(
        repo_config.repo_name.replace('/', ' ')[:-1])
    github_monitor = _initialise_monitor(GitHubMonitor, monitor_display_name,
                                         env.GITHUB_MONITOR_PERIOD_SECONDS,
                                         repo_config)
>>>>>>> 6d9dff3f
    start_monitor(github_monitor)


def start_monitor(monitor: Monitor) -> None:
    while True:
        try:
            log_and_print("{} started.".format(monitor), monitor.logger)
            monitor.start()
        except (pika.exceptions.AMQPConnectionError,
                pika.exceptions.AMQPChannelError):
            # Error would have already been logged by RabbitMQ logger.
            log_and_print(get_stopped_message(monitor), monitor.logger)
        except Exception:
            # Close the connection with RabbitMQ if we have an unexpected
            # exception, and start again
            monitor.disconnect_from_rabbit()
            log_and_print(get_stopped_message(monitor), monitor.logger)
            log_and_print("Restarting {} in {} seconds.".format(
                monitor, RESTART_SLEEPING_PERIOD), monitor.logger)
            time.sleep(RESTART_SLEEPING_PERIOD)<|MERGE_RESOLUTION|>--- conflicted
+++ resolved
@@ -22,13 +22,9 @@
 # Restricts the generic to Monitor or subclasses
 T = TypeVar('T', bound=Monitor)
 
-<<<<<<< HEAD
-def _initialise_monitor_logger(monitor_name: str) -> logging.Logger:
-=======
 
 def _initialise_monitor_logger(monitor_display_name: str,
                                monitor_module_name: str) -> logging.Logger:
->>>>>>> 6d9dff3f
     # Try initializing the logger until successful. This had to be done
     # separately to avoid instances when the logger creation failed and we
     # attempt to use it.
@@ -49,49 +45,6 @@
     return monitor_logger
 
 
-<<<<<<< HEAD
-def _initialise_system_monitor(system_config: SystemConfig) -> SystemMonitor:
-    # Monitor name based on system
-    monitor_name = 'System monitor ({})'.format(system_config.system_name)
-
-    system_monitor_logger = _initialise_monitor_logger(monitor_name)
-
-    # Try initializing a monitor until successful
-    while True:
-        try:
-            system_monitor = SystemMonitor(
-                monitor_name, system_config, system_monitor_logger,
-                int(os.environ['SYSTEM_MONITOR_PERIOD_SECONDS'])
-            )
-            log_and_print("Successfully initialised {}".format(monitor_name),
-                          system_monitor_logger)
-            break
-        except Exception as e:
-            msg = get_initialisation_error_message(monitor_name, e)
-            log_and_print(msg, system_monitor_logger)
-            time.sleep(10)  # sleep 10 seconds before trying again
-
-    return system_monitor
-
-
-def _initialise_github_monitor(repo_config: RepoConfig) -> GitHubMonitor:
-    # Monitor name based on repo name. The '/' are replaced with spaces, and the
-    # last space is removed.
-    monitor_name = 'GitHub monitor ({})'.format(
-        repo_config.repo_name.replace('/', ' ')[:-1])
-
-    github_monitor_logger = _initialise_monitor_logger(monitor_name)
-
-    # Try initializing a monitor until successful
-    while True:
-        try:
-            github_monitor = GitHubMonitor(
-                monitor_name, repo_config, github_monitor_logger,
-                int(os.environ['GITHUB_MONITOR_PERIOD_SECONDS'])
-            )
-            log_and_print("Successfully initialised {}".format(monitor_name),
-                          github_monitor_logger)
-=======
 def _initialise_monitor(monitor_type: Type[T], monitor_display_name: str,
                         monitoring_period: int,
                         config: Union[SystemConfig, RepoConfig]) -> T:
@@ -108,7 +61,6 @@
                                    monitoring_period, rabbitmq)
             log_and_print("Successfully initialized {}".format(
                 monitor_display_name), monitor_logger)
->>>>>>> 6d9dff3f
             break
         except Exception as e:
             msg = get_initialisation_error_message(monitor_display_name, e)
@@ -120,23 +72,16 @@
 
 
 def start_system_monitor(system_config: SystemConfig) -> None:
-<<<<<<< HEAD
-    system_monitor = _initialise_system_monitor(system_config)
-=======
     # Monitor display name based on system
     monitor_display_name = SYSTEM_MONITOR_NAME_TEMPLATE.format(
         system_config.system_name)
     system_monitor = _initialise_monitor(SystemMonitor, monitor_display_name,
                                          env.SYSTEM_MONITOR_PERIOD_SECONDS,
                                          system_config)
->>>>>>> 6d9dff3f
     start_monitor(system_monitor)
 
 
 def start_github_monitor(repo_config: RepoConfig) -> None:
-<<<<<<< HEAD
-    github_monitor = _initialise_github_monitor(repo_config)
-=======
     # Monitor display name based on repo name. The '/' are replaced with spaces,
     # and the last space is removed.
     monitor_display_name = GITHUB_MONITOR_NAME_TEMPLATE.format(
@@ -144,7 +89,6 @@
     github_monitor = _initialise_monitor(GitHubMonitor, monitor_display_name,
                                          env.GITHUB_MONITOR_PERIOD_SECONDS,
                                          repo_config)
->>>>>>> 6d9dff3f
     start_monitor(github_monitor)
 
 
