--- conflicted
+++ resolved
@@ -2,10 +2,6 @@
 import logging.config
 import logging.handlers
 import sys
-<<<<<<< HEAD
-=======
-
->>>>>>> 2a067739
 
 def create_logger(file: str, name: str, level: str, rotating: bool = False,
                   propagate: bool = True) -> logging.Logger:
@@ -33,10 +29,6 @@
 
     return logger
 
-<<<<<<< HEAD
-=======
-
->>>>>>> 2a067739
 def log_and_print(text: str, logger: logging.Logger):
     logger.info(text)
     print(text)
