--- conflicted
+++ resolved
@@ -126,19 +126,11 @@
         super().__init__(message, code)
 
 
-<<<<<<< HEAD
-class NoMonitoringSourceGivenException(PANICException):
-    def __init__(self, monitorable_name: str) -> None:
-        code = 5014
-        message = "No source has been given to the monitor monitoring " \
-                  "{}".format(monitorable_name)
-=======
 class EnabledSourceIsEmptyException(PANICException):
     def __init__(self, source: str, monitorable_name: str) -> None:
         code = 5014
         message = "Enabled source {} is empty for node {}".format(
             source, monitorable_name)
->>>>>>> db098afb
         super().__init__(message, code)
 
 
