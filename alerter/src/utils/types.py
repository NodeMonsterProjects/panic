from enum import Enum
from typing import Union, Any

from src.alerter.alerts.system_alerts import (
    OpenFileDescriptorsIncreasedAboveThresholdAlert,
    SystemCPUUsageIncreasedAboveThresholdAlert,
    SystemRAMUsageIncreasedAboveThresholdAlert,
    SystemStorageUsageIncreasedAboveThresholdAlert,
    OpenFileDescriptorsDecreasedBelowThresholdAlert,
    SystemCPUUsageDecreasedBelowThresholdAlert,
    SystemRAMUsageDecreasedBelowThresholdAlert,
<<<<<<< HEAD
    SystemStorageUsageDecreasedBelowThresholdAlert)
from src.monitorables.nodes.chainlink_node import ChainlinkNode
from src.monitorables.repo import GitHubRepo
from src.monitorables.system import System
=======
    SystemStorageUsageDecreasedBelowThresholdAlert
)
>>>>>>> c2ee3682

RedisType = Union[bytes, str, int, float]
Monitorable = Union[System, GitHubRepo, ChainlinkNode]
IncreasedAboveThresholdSystemAlert = Union[
    OpenFileDescriptorsIncreasedAboveThresholdAlert,
    SystemCPUUsageIncreasedAboveThresholdAlert,
    SystemRAMUsageIncreasedAboveThresholdAlert,
    SystemStorageUsageIncreasedAboveThresholdAlert
]
DecreasedBelowThresholdSystemAlert = Union[
    OpenFileDescriptorsDecreasedBelowThresholdAlert,
    SystemCPUUsageDecreasedBelowThresholdAlert,
    SystemRAMUsageDecreasedBelowThresholdAlert,
    SystemStorageUsageDecreasedBelowThresholdAlert
]


class OpsgenieSeverities(Enum):
    CRITICAL = 'P1'
    ERROR = 'P4'
    WARNING = 'P3'
    INFO = 'P5'


class PagerDutySeverities(Enum):
    CRITICAL = 'critical'
    ERROR = 'error'
    WARNING = 'warning'
    INFO = 'info'


class ChannelTypes(Enum):
    TELEGRAM = 'telegram'
    TWILIO = 'twilio'
    EMAIL = 'email'
    OPSGENIE = 'opsgenie'
    PAGERDUTY = 'pagerduty'
    CONSOLE = 'console'
    LOG = 'log'


class ChannelHandlerTypes(Enum):
    ALERTS = 'alerts'
    COMMANDS = 'commands'


def convert_to_float(value: Union[int, str, float], default_return: Any) -> Any:
    # This function converts a value to float, if the transformation fails it
    # returns a default value
    try:
        return float(value)
    except (TypeError, ValueError):
        return default_return


def convert_to_int(value: Union[int, str, float], default_return: Any) -> Any:
    # This function converts a value to int, if the transformation fails it
    # returns a default value
    try:
        return int(value)
    except (TypeError, ValueError):
        return default_return


def convert_to_float_if_not_none_and_not_empty_str(value: Union[int, str, float,
                                                                bytes, None],
                                                   default_return: Any) -> Any:
    # This function converts a value to float if it is not None and not empty
    # str, otherwise it returns a default return
    return float(value) if value is not None and value != '' else default_return


def convert_to_int_if_not_none_and_not_empty_str(value: Union[int, str, float,
                                                              bytes, None],
                                                 default_return: Any) -> Any:
    # This function converts a value to int if it is not None and not empty
    # str, otherwise it returns a default return
    return int(value) if value is not None and value != '' else default_return


def str_to_bool(string: str) -> bool:
    return string.lower() in ['true', 'yes']<|MERGE_RESOLUTION|>--- conflicted
+++ resolved
@@ -9,15 +9,11 @@
     OpenFileDescriptorsDecreasedBelowThresholdAlert,
     SystemCPUUsageDecreasedBelowThresholdAlert,
     SystemRAMUsageDecreasedBelowThresholdAlert,
-<<<<<<< HEAD
-    SystemStorageUsageDecreasedBelowThresholdAlert)
+    SystemStorageUsageDecreasedBelowThresholdAlert
+)
 from src.monitorables.nodes.chainlink_node import ChainlinkNode
 from src.monitorables.repo import GitHubRepo
 from src.monitorables.system import System
-=======
-    SystemStorageUsageDecreasedBelowThresholdAlert
-)
->>>>>>> c2ee3682
 
 RedisType = Union[bytes, str, int, float]
 Monitorable = Union[System, GitHubRepo, ChainlinkNode]
