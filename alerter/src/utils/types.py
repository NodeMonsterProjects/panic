--- conflicted
+++ resolved
@@ -11,7 +11,6 @@
 RedisType = Union[bytes, str, int, float]
 
 
-<<<<<<< HEAD
 def convert_to_float_if_not_none(value: Union[int, str, float, bytes, None],
                                  default_return: Any) -> Any:
     # This function converts a value to float if it is not None, otherwise it
@@ -19,8 +18,6 @@
     return float(value) if value is not None else default_return
 
 
-=======
->>>>>>> 246c1c65
 class GithubDataType(TypedDict):
     def __init__(self):
         pass
@@ -29,7 +26,6 @@
     current_no_of_releases: int
     release_name: str
     tag_name: str
-
 
 
 class GithubMonitorDataType(TypedDict):
@@ -42,7 +38,6 @@
     repo_parent_id: str
     time: str
     last_monitored: str
-
 
 
 class SystemDataType(TypedDict):
@@ -78,7 +73,6 @@
     last_monitored: str
 
 
-
 class AlertDataType(TypedDict):
     def __init__(self):
         pass
