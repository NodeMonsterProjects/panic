--- conflicted
+++ resolved
@@ -30,21 +30,15 @@
                 severity, alert.origin_id, alert.timestamp,
                 alias=alert.alert_code.value
             )
-<<<<<<< HEAD
-            self.logger.info("Sent %s to OpsGenie channel %s",
-                             alert.alert_code.name, self.__str__())
-            return RequestStatus.SUCCESS
-=======
             self.logger.info(
                 "Sent %s to OpsGenie channel %s, received response %s",
-                alert.alert_code.name, self, response
+                alert.alert_code.name, self.__str__(), response
             )
 
             if type(response) == SuccessResponse:
                 return RequestStatus.SUCCESS
             else:
                 return RequestStatus.FAILED
->>>>>>> bc078df4
         except Exception as e:
             self.logger.error("Error when sending %s to OpsGenie channel %s",
                               alert.alert_code.name, self.__str__())
