import json
import logging
import time
from datetime import timedelta
from typing import List, Optional, Union, Dict, Callable, Any, Sequence

import pika
import pika.exceptions
from pika.adapters.blocking_connection import BlockingChannel

<<<<<<< HEAD
from src.utils.exceptions import (ConnectionNotinitialisedException,
=======
from src.utils.exceptions import (ConnectionNotInitializedException,
>>>>>>> 6d9dff3f
                                  MessageWasNotDeliveredException)
from src.utils.timing import TimedTaskLimiter


# The producer/consumer must perform the error handling himself. For example
# if a basic_publish fails with a connection error, the user must re-connect
# first. This had to be done because a producer/consumer may treat an error
# differently
class RabbitMQApi:
    def __init__(self, logger: logging.Logger, host: str = 'localhost',
                 port: int = 5672, username: str = '', password: str = '',
                 connection_check_time_interval: timedelta = timedelta(
                     seconds=30)) \
            -> None:
        self._logger = logger
        self._host = host
        self._connection = None
        self._channel = None
        self._port = port  # Port used by the AMQP 0-9-1 and 1.0 clients
        self._username = username
        self._password = password
        # The limiter will restrict usage of RabbitMQ whenever it is running
        # into problems so that recovery is faster.
        self._connection_check_limiter = TimedTaskLimiter(
            connection_check_time_interval)
        self._connection_check_time_interval_seconds = \
            connection_check_time_interval.total_seconds()
        # A boolean variable which keeps track of the connection status with
        # RabbitMQ
        self._is_connected = False

    @property
    def is_connected(self) -> bool:
        return self._is_connected

    @property
    def host(self) -> str:
        return self._host

    @property
    def connection(self) -> Optional[pika.BlockingConnection]:
        return self._connection

    @property
    def channel(self) -> Optional[BlockingChannel]:
        return self._channel

    @property
    def port(self) -> int:
        return self._port

    @property
    def username(self) -> str:
        return self._username

    @property
    def password(self) -> str:
        return self._password

    @property
    def live_check_limiter(self) -> TimedTaskLimiter:
        return self._connection_check_limiter

    @property
    def connection_check_time_interval_seconds(self) -> float:
        return self._connection_check_time_interval_seconds

    def _set_as_connected(self) -> None:
        if not self.is_connected:
            self._logger.info("RabbitMQ connection is live.")
        self._is_connected = True

    def _set_as_disconnected(self) -> None:
        if self.is_connected or self.live_check_limiter.can_do_task():
            self._logger.info("RabbitMQ is unusable right now. Stopping usage "
                              "temporarily to improve performance.")
            self.live_check_limiter.did_task()
        self._is_connected = False

    def _is_recently_disconnected(self) -> bool:
        # If currently not connected with RabbitMQ and cannot check the
        # connection status return true
        return not self.is_connected and not self.live_check_limiter \
            .can_do_task()

    def _safe(self, function, args: List[Any], default_return: Any):
        # Calls the function with the provided arguments and performs exception
        # handling as well as returns a specified default if RabbtiMQ is running
        # into difficulties. Exceptions are raised to the calling function.
        try:
            if self._is_recently_disconnected():
                self._logger.debug("RabbitMQ: Could not execute %s as RabbitMQ "
                                   "is temporarily unusable to improve "
                                   "performance", function.__name__)
                return default_return
            ret = function(*args)
            return ret
        except pika.exceptions.UnroutableError as e:
            # Unroutable errors should be logged and raised
            self._logger.error("RabbitMQ error in %s: %r", function.__name__, e)
            raise e
        except pika.exceptions.AMQPChannelError as e:
            # Channel errors do not reflect a connection error, therefore
            # do not set as disconnected
            self._logger.error("RabbitMQ error in %s: %r", function.__name__, e)
            # On a channel error, create a new channel
            self.new_channel_unsafe()
            raise e
        except pika.exceptions.AMQPConnectionError as e:
            # For connection related errors, if a connection has been
            # initialised, disconnect and mark the connection as down.
            self._logger.error("RabbitMQ error in %s: %r", function.__name__, e)
            if self.connection is not None:
                self.disconnect_unsafe()
            raise e
        except Exception as e:
            # For any other exception, if the connection is broken mark it as
            # down. Also, raise the exception. If connection is not broken, it
            # is up to the user of the class to close it if need be.
            self._logger.error("RabbitMQ error in %s: %r", function.__name__, e)
            if self.connection is not None and self.connection.is_closed:
                self.disconnect_unsafe()
            raise e

    def _connection_initialised(self) -> bool:
        # If a connection has already been initialised return true, otherwise
        # throw a meaningful exception.
        if self.connection is not None:
            return True
        else:
            self._logger.info(ConnectionNotinitialisedException(
                'RabbitMQ').message)
            raise ConnectionNotinitialisedException('RabbitMQ')

    def connect_unsafe(self) -> None:
        if self.is_connected and self.connection.is_open:
            # If the connection status is 'connected' and the connection socket
            # is open do not re-connect to avoid memory issues.
            self._logger.info("Already connected with RabbitMQ, no need to "
                              "re-connect!")
        else:
            # Open a new connection depending on whether authentication is
            # needed, and set the connection status as 'connected'
            self._logger.info("Connecting with RabbitMQ...")
            if self.password == '':
                self._connection = pika.BlockingConnection(
                    pika.ConnectionParameters(host=self.host))
                self._channel = self.connection.channel()
            else:
                credentials = pika.PlainCredentials(self.username,
                                                    self.password)
                parameters = pika.ConnectionParameters(
                    self.host, self.port, '/', credentials)
                self._connection = pika.BlockingConnection(parameters)
                self._channel = self.connection.channel()
            self._logger.info("Connected with RabbitMQ")
            self._set_as_connected()

    def connect(self) -> Optional[int]:
        return self._safe(self.connect_unsafe, [], -1)

    # Should not be used if connection has not yet been initialised
    def disconnect_unsafe(self) -> None:
        # If the connection is open, close it and mark connection as
        # disconnected to limit usage. Otherwise, just mark as disconnected to
        # try and limit usage.
        if self.connection.is_open:
            self._logger.info("Closing connection with RabbitMQ.")
            self.connection.close()
            self._logger.info("Connection with RabbitMQ closed.")

        self._set_as_disconnected()

    def disconnect(self) -> Optional[int]:
        # Perform operation only if a connection has been initialised,
        # otherwise, this function will throw a not initialised exception
        if self._connection_initialised():
            return self._safe(self.disconnect_unsafe, [], -1)

    def connect_till_successful(self) -> None:
        # Try to connect until successful. All exceptions will be ignored in
        # this case.
        self._logger.info("Attempting to connect with RabbitMQ.")
        while True:
            try:
                # If function returns, the operation was successful, therefore
                # stop the loop
                self.perform_operation_till_successful(self.connect, [], -1)
                break
            except Exception as e:
                self._logger.exception(e)
                self._logger.info("Could not connect. Will attempt to connect "
                                  "in %s seconds",
                                  self.connection_check_time_interval_seconds)
                time.sleep(self.connection_check_time_interval_seconds)
                self._logger.info("Attempting another connection ...")
                continue

    def disconnect_till_successful(self) -> None:
        # Try to disconnect until successful. All exceptions will be ignored in
        # this case.
        self._logger.info("Attempting to disconnect with RabbitMQ.")
        while True:
            try:
                # If function returns, the operation was successful, therefore
                # stop the loop
                self.perform_operation_till_successful(self.disconnect, [], -1)
                break
<<<<<<< HEAD
            except ConnectionNotinitialisedException:
                self._logger.info("No need to disconnect as no connection was "
                                  "initialise with Rabbit.")
=======
            except ConnectionNotInitializedException:
                self._logger.info("No need to disconnect as no connection was "
                                  "initialize with Rabbit.")
>>>>>>> 6d9dff3f
                break
            except Exception as e:
                self._logger.exception(e)
                self._logger.info("Could not disconnect. Will attempt to "
                                  "disconnect in %s seconds",
                                  self.connection_check_time_interval_seconds)
                time.sleep(self.connection_check_time_interval_seconds)
                self._logger.info("Attempting another disconnection ...")
                continue

    def queue_declare(self, queue: str, passive: bool = False,
                      durable: bool = False, exclusive: bool = False,
                      auto_delete: bool = False) -> Optional[Union[int, str]]:
        # Perform operation only if a connection has been initialised, if not,
        # this function will throw a ConnectionNotinitialised exception
        args = [queue, passive, durable, exclusive, auto_delete]
        if self._connection_initialised():
            return self._safe(self.channel.queue_declare, args, -1)

    def queue_bind(self, queue: str, exchange: str, routing_key: str = None) \
            -> Optional[int]:
        # Perform operation only if a connection has been initialised, if not,
        # this function will throw a ConnectionNotinitialised exception
        args = [queue, exchange, routing_key]
        if self._connection_initialised():
            return self._safe(self.channel.queue_bind, args, -1)

    def basic_publish(self, exchange: str, routing_key: str,
                      body: Union[str, Dict, bytes], is_body_dict: bool = False,
                      properties: pika.spec.BasicProperties = None,
                      mandatory: bool = False) -> Optional[int]:
        # If the message to be published is a Dict, serialize to json first
        args = [exchange, routing_key,
                json.dumps(body) if is_body_dict else body,
                properties, mandatory]
        # Perform operation only if a connection has been initialised, if not,
        # this function will throw a ConnectionNotinitialised exception
        if self._connection_initialised():
            return self._safe(self.channel.basic_publish, args, -1)

    def basic_publish_confirm(self, exchange: str, routing_key: str,
                              body: Union[str, Dict, bytes],
                              is_body_dict: bool = False,
                              properties: pika.spec.BasicProperties = None,
                              mandatory: bool = False) -> Optional[int]:
        # Attempt a publish and wait until a message is sent to an exchange. If
        # mandatory is set to true, this function will block until the consumer
        # receives the message. Note: self.confirm_delivery() must be called
        # once on a channel for this function to work as expected.
        try:
            return self.basic_publish(exchange, routing_key, body, is_body_dict,
                                      properties, mandatory)
        except pika.exceptions.UnroutableError as e:
            # If a message is not delivered, the exception below is raised.
            raise MessageWasNotDeliveredException(e)

    def basic_consume(self, queue: str, on_message_callback: Callable,
                      auto_ack: bool = False, exclusive: bool = False,
                      consumer_tag: str = None) -> Optional[int]:
        args = [queue, on_message_callback, auto_ack, exclusive, consumer_tag]
        # Perform operation only if a connection has been initialised, if not,
        # this function will throw a ConnectionNotinitialised exception
        if self._connection_initialised():
            return self._safe(self.channel.basic_consume, args, -1)

    def basic_get(self, queue: str, auto_ack: bool = False) -> Optional[int]:
        args = [queue, auto_ack]
<<<<<<< HEAD
        # Perform operation only if a connection has been initialised, if not,
        # this function will throw a ConnectionNotinitialised exception
        if self._connection_initialised():
=======
        # Perform operation only if a connection has been initialized, if not,
        # this function will throw a ConnectionNotInitialized exception
        if self._connection_initialized():
>>>>>>> 6d9dff3f
            return self._safe(self.channel.basic_get, args, -1)

    def start_consuming(self) -> Optional[int]:
        # Perform operation only if a connection has been initialised, if not,
        # this function will throw a ConnectionNotinitialised exception
        if self._connection_initialised():
            return self._safe(self.channel.start_consuming, [], -1)

    def basic_ack(self, delivery_tag: int = 0, multiple: bool = False) \
            -> Optional[int]:
        args = [delivery_tag, multiple]
        # Perform operation only if a connection has been initialised, if not,
        # this function will throw a ConnectionNotinitialised exception
        if self._connection_initialised():
            return self._safe(self.channel.basic_ack, args, -1)

    def basic_qos(self, prefetch_size: int = 0, prefetch_count: int = 0,
                  global_qos: bool = False) -> Optional[int]:
        args = [prefetch_size, prefetch_count, global_qos]
        # Perform operation only if a connection has been initialised, if not,
        # this function will throw a ConnectionNotinitialised exception
        if self._connection_initialised():
            return self._safe(self.channel.basic_qos, args, -1)

    def exchange_declare(self, exchange: str, exchange_type: str = 'direct',
                         passive: bool = False, durable: bool = False,
                         auto_delete: bool = False, internal: bool = False) \
            -> Optional[int]:
        args = [exchange, exchange_type, passive, durable, auto_delete,
                internal]
        # Perform operation only if a connection has been initialised, if not,
        # this function will throw a ConnectionNotinitialised exception
        if self._connection_initialised():
            return self._safe(self.channel.exchange_declare, args, -1)

    def confirm_delivery(self) -> Optional[int]:
        # Perform operation only if a connection has been initialised, if not,
        # this function will throw a ConnectionNotinitialised exception
        if self._connection_initialised():
            return self._safe(self.channel.confirm_delivery, [], -1)

    def queue_purge(self, queue: str) -> Optional[int]:
        # Perform operation only if a connection has been initialised, if not,
        # this function will throw a ConnectionNotinitialised exception
        args = [queue]
        if self._connection_initialised():
            return self._safe(self.channel.queue_purge, args, -1)

    def exchange_delete(self, exchange: str = None,
                        if_unused: bool = False) -> Optional[int]:
<<<<<<< HEAD
        # Perform operation only if a connection has been initialised, if not,
        # this function will throw a ConnectionNotinitialised exception
        args = [exchange, if_unused]
        if self._connection_initialised():
=======
        # Perform operation only if a connection has been initialized, if not,
        # this function will throw a ConnectionNotInitialized exception
        args = [exchange, if_unused]
        if self._connection_initialized():
>>>>>>> 6d9dff3f
            return self._safe(self.channel.exchange_delete, args, -1)

    def queue_delete(self, queue: str, if_unused: bool = False,
                     if_empty: bool = False) -> Optional[int]:
        # Perform operation only if a connection has been initialised, if not,
        # this function will throw a ConnectionNotinitialised exception
        args = [queue, if_unused, if_empty]
        if self._connection_initialised():
            return self._safe(self.channel.queue_delete, args, -1)

    # Should not be used if connection has not yet been initialised
    def new_channel_unsafe(self) -> None:
        # If a channel is open, close it and create a new channel from the
        # current connection
        if self.channel.is_open:
            self._logger.info("Closing RabbitMQ Channel")
            self.channel.close()
        self._logger.info("Created a new RabbitMQ Channel")
        self._channel = self.connection.channel()

    def new_channel(self) -> Optional[int]:
        # Perform operation only if a connection has been initialised, if not,
        # this function will throw a ConnectionNotinitialised exception
        if self._connection_initialised():
            return self._safe(self.new_channel_unsafe, [], -1)

    # Perform an operation with sleeping period in between until successful.
    # This function only works if no exceptions are raised, i.e. till RabbitMQ
    # becomes usable again
    def perform_operation_till_successful(self, function, args: Sequence,
                                          default_return: Any) -> None:
        while function(*args) == default_return:
            time.sleep(self.connection_check_time_interval_seconds)<|MERGE_RESOLUTION|>--- conflicted
+++ resolved
@@ -8,11 +8,7 @@
 import pika.exceptions
 from pika.adapters.blocking_connection import BlockingChannel
 
-<<<<<<< HEAD
-from src.utils.exceptions import (ConnectionNotinitialisedException,
-=======
 from src.utils.exceptions import (ConnectionNotInitializedException,
->>>>>>> 6d9dff3f
                                   MessageWasNotDeliveredException)
 from src.utils.timing import TimedTaskLimiter
 
@@ -221,15 +217,9 @@
                 # stop the loop
                 self.perform_operation_till_successful(self.disconnect, [], -1)
                 break
-<<<<<<< HEAD
-            except ConnectionNotinitialisedException:
-                self._logger.info("No need to disconnect as no connection was "
-                                  "initialise with Rabbit.")
-=======
             except ConnectionNotInitializedException:
                 self._logger.info("No need to disconnect as no connection was "
                                   "initialize with Rabbit.")
->>>>>>> 6d9dff3f
                 break
             except Exception as e:
                 self._logger.exception(e)
@@ -297,15 +287,9 @@
 
     def basic_get(self, queue: str, auto_ack: bool = False) -> Optional[int]:
         args = [queue, auto_ack]
-<<<<<<< HEAD
-        # Perform operation only if a connection has been initialised, if not,
-        # this function will throw a ConnectionNotinitialised exception
-        if self._connection_initialised():
-=======
         # Perform operation only if a connection has been initialized, if not,
         # this function will throw a ConnectionNotInitialized exception
         if self._connection_initialized():
->>>>>>> 6d9dff3f
             return self._safe(self.channel.basic_get, args, -1)
 
     def start_consuming(self) -> Optional[int]:
@@ -356,17 +340,10 @@
 
     def exchange_delete(self, exchange: str = None,
                         if_unused: bool = False) -> Optional[int]:
-<<<<<<< HEAD
-        # Perform operation only if a connection has been initialised, if not,
-        # this function will throw a ConnectionNotinitialised exception
-        args = [exchange, if_unused]
-        if self._connection_initialised():
-=======
         # Perform operation only if a connection has been initialized, if not,
         # this function will throw a ConnectionNotInitialized exception
         args = [exchange, if_unused]
         if self._connection_initialized():
->>>>>>> 6d9dff3f
             return self._safe(self.channel.exchange_delete, args, -1)
 
     def queue_delete(self, queue: str, if_unused: bool = False,
