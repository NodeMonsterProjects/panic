import logging
from datetime import timedelta
<<<<<<< HEAD
from typing import List, Optional, Union
import json
=======
from typing import List, Optional, Union, Dict, Callable, Any
>>>>>>> bfe6b973

import pika
import pika.exceptions
import json

from alerter.src.utils.exceptions import ConnectionNotInitializedException, \
    MessageWasNotDeliveredException
from alerter.src.utils.timing import TimedTaskLimiter


# The producer/consumer must perform the error handling himself. For example
# if a basic_publish fails with a connection error, the user must re-connect
# first. This had to be done because a producer/consumer may treat an error
# differently

class RabbitMQApi:
    def __init__(self, logger: logging.Logger, host: str = 'localhost',
                 port: int = 5672, username: str = '', password: str = '',
                 connection_check_time_interval: timedelta = timedelta(
                     seconds=60)) \
            -> None:
        self._logger = logger
        self._host = host
        self._connection = None
        # TODO: We may need two channels, one for outputting and one for
        #     : inputting. But it seems that this is not the case for now. If
        #     : this will be the case, error handling must be improved to cater
        #     : for two channels.
        self._channel = None
        self._port = port  # Port used by the AMQP 0-9-1 and 1.0 clients
        self._username = username
        self._password = password
        # The limiter will restrict usage of RabbitMQ whenever it is running
        # into problems so that recovery is faster.
        self._connection_check_limiter = TimedTaskLimiter(
            connection_check_time_interval)
        # A boolean variable which keeps track of the connection status with
        # RabbitMQ
        self._is_connected = False

    @property
    def is_connected(self) -> bool:
        return self._is_connected

    @property
    def logger(self) -> logging.Logger:
        return self._logger

    @property
    def host(self) -> str:
        return self._host

    @property
    def connection(self) -> Optional[pika.BlockingConnection]:
        return self._connection

    # The output type is Optional[pika.BlockingConnection.BlockingChannel].
    # Strangely, pika.BlockingConnection.BlockingChannel cannot be imported
    @property
    def channel(self):
        return self._channel

    @property
    def port(self) -> int:
        return self._port

    @property
    def username(self) -> str:
        return self._username

    @property
    def password(self) -> str:
        return self._password

    @property
    def live_check_limiter(self) -> TimedTaskLimiter:
        return self._connection_check_limiter

    def _set_as_connected(self) -> None:
        if not self.is_connected:
            self.logger.info('Marking RabbitMQ connection as live.')
        self._is_connected = True

    def _set_as_disconnected(self) -> None:
        if self.is_connected or self.live_check_limiter.can_do_task():
            self.logger.info('Marking RabbitMQ connection as down.')
            self.live_check_limiter.did_task()
        self._is_connected = False

    def _is_recently_disconnected(self) -> bool:
        # If currently not connected with RabbitMQ and cannot check the
        # connection status return true
        return not self.is_connected and not self.live_check_limiter \
            .can_do_task()

    def _safe(self, function, args: List[Any], default_return: Any):
        # Calls the function with the provided arguments and performs exception
        # handling as well as returns a specified default if RabbtiMQ is running
        # into difficulties. Exceptions are raised to the calling function.
        try:
            if self._is_recently_disconnected():
                self.logger.debug('RabbitMQ: Could not execute %s as RabbitMQ '
                                  'is temporarily unusable to improve '
                                  'performance', function.__name__)
                return default_return
            ret = function(*args)
            return ret
        except pika.exceptions.AMQPChannelError as e:
            # Channel errors do not reflect a connection error, therefore
            # do not set as disconnected
            self.logger.error('RabbitMQ error in %s: %r', function.__name__, e)
            # If the channel error closed the communication channel, open
            # another channel using the same connection
            if self.channel.is_closed:
                self.new_channel_unsafe()
            raise e
        except pika.exceptions.AMQPConnectionError as e:
            # For connection related errors, if a connection has been
            # initialized, disconnect and mark the connection as down.
            self.logger.error('RabbitMQ error in %s: %r', function.__name__, e)
            if self.connection is not None:
                self.disconnect_unsafe()
            raise e
        except Exception as e:
            # For any other exception, if the connection is broken mark it as
            # down. Also, raise the exception.
            self.logger.error('RabbitMQ error in %s: %r', function.__name__, e)
            if self.connection is not None and self.connection.is_closed:
                self.disconnect_unsafe()
            raise e

    def _connection_initialized(self) -> bool:
        # If a connection has already been initialized return true, otherwise
        # throw a meaningful exception.
        if self.connection is not None:
            return True
        else:
            self.logger.info(ConnectionNotInitializedException(
                'RabbitMQ').message)
            raise ConnectionNotInitializedException('RabbitMQ')

    def connect_unsafe(self) -> None:
        if self.is_connected and self.connection.is_open:
            # If the connection status is 'connected' and the connection socket
            # is open do not re-connect to avoid memory issues.
            self.logger.info('Already connected with RabbitMQ, no need to '
                             're-connect!')
        else:
            # Open a new connection depending on whether authentication is
            # needed, and set the connection status as 'connected'
            self.logger.info('Connecting with RabbitMQ...')
            if self.password == '':
                self._connection = pika.BlockingConnection(
                    pika.ConnectionParameters(host=self.host))
                self._channel = self.connection.channel()
            else:
                credentials = pika.PlainCredentials(self.username,
                                                    self.password)
                parameters = pika.ConnectionParameters(
                    self.host, self.port, '/', credentials)
                self._connection = pika.BlockingConnection(parameters)
                self._channel = self.connection.channel()
            self.logger.info('Connected with RabbitMQ')
            self._set_as_connected()

    def connect(self) -> Optional[int]:
        return self._safe(self.connect_unsafe, [], -1)

    # Should not be used if connection has not yet been initialized
    def disconnect_unsafe(self) -> None:
        # Perform disconnection based on the connection status and the
        # connection socket.
        if self.is_connected and self.connection.is_open:
            self.logger.info('Closing connection with RabbitMQ')
            self.connection.close()
            self.logger.info('Connection with RabbitMQ closed. RabbitMQ '
                             'cannot be used temporarily to improve '
                             'performance')
            self._set_as_disconnected()
        elif not self.is_connected and self.connection.is_open:
            # This case was done only for the sake of completion.
            self.logger.info('Closing connection with RabbitMQ')
            self.connection.close()
            self.logger.info('Connection with RabbitMQ closed')
        elif self.is_connected and self.connection.is_closed:
            self.logger.info('Closing connection with RabbitMQ')
            self._set_as_disconnected()
            self.logger.info('Connection with RabbitMQ closed. RabbitMQ '
                             'cannot be used temporarily to improve '
                             'performance')
        else:
            self.logger.info('Already disconnected.')

    def disconnect(self) -> Optional[int]:
        # Perform operation only if a connection has been initialized,
        # otherwise, this function will throw a not initialized exception
        if self._connection_initialized():
            return self._safe(self.disconnect_unsafe, [], -1)

    def connect_till_successful(self) -> None:
        # Try to connect until successful. All exceptions will be ignored in
        # this case.
        while True:
            try:
                ret = self.connect()
                # If None is returned, Rabbit is not experiencing issues,
                # therefore the API must have connected to Rabbit.
                if ret is None:
                    break
            except Exception:
                self.logger.info('Attempting another connection')
                continue

    def queue_declare(self, queue: str, passive: bool = False,
                      durable: bool = False, exclusive: bool = False,
                      auto_delete: bool = False) -> Optional[Union[int, str]]:
        # Perform operation only if a connection has been initialized, if not,
        # this function will throw a ConnectionNotInitialized exception
        args = [queue, passive, durable, exclusive, auto_delete]
        if self._connection_initialized():
            return self._safe(self.channel.queue_declare, args, -1)

    def queue_bind(self, queue: str, exchange: str, routing_key: str = None) \
            -> Optional[int]:
        # Perform operation only if a connection has been initialized, if not,
        # this function will throw a ConnectionNotInitialized exception
        args = [queue, exchange, routing_key]
        if self._connection_initialized():
            return self._safe(self.channel.queue_bind, args, -1)

<<<<<<< HEAD
    def basic_publish(self, exchange, routing_key, body, properties=None,
                      mandatory=False) -> Optional[int]:
        # Perform operation only if a connection has been initialized,
        # otherwise, this function will throw a not initialized exception
        args = [exchange, routing_key, json.dumps(body), properties, mandatory]
=======
    def basic_publish(self, exchange: str, routing_key: str,
                      body: Union[str, Dict, bytes], is_body_dict: bool = False,
                      properties: pika.spec.BasicProperties = None,
                      mandatory: bool = False) -> Optional[int]:
        # If the message to be published is a Dict, serialize to json first
        args = [exchange, routing_key,
                json.dumps(body) if is_body_dict else body,
                properties, mandatory]
        # Perform operation only if a connection has been initialized, if not,
        # this function will throw a ConnectionNotInitialized exception
>>>>>>> bfe6b973
        if self._connection_initialized():
            return self._safe(self.channel.basic_publish, args, -1)

    def basic_publish_confirm(self, exchange: str, routing_key: str,
                              body: Union[str, Dict, bytes],
                              is_body_dict: bool = False,
                              properties: pika.spec.BasicProperties = None,
                              mandatory: bool = False) -> Optional[int]:
        # Attempt a publish and wait until a message is sent to an exchange. If
        # mandatory is set to true, this function will block until the consumer
        # receives the message. Note: self.confirm_delivery() must be called
        # once on a channel for this function to work as expected.
        try:
            return self.basic_publish(exchange, routing_key, body, is_body_dict,
                                      properties, mandatory)
        except pika.exceptions.UnroutableError as e:
            # If a message is not delivered, the exception below is raised.
            raise MessageWasNotDeliveredException(e)

    def basic_consume(self, queue: str, on_message_callback: Callable,
                      auto_ack: bool = False, exclusive: bool = False,
                      consumer_tag: str = None) -> Optional[int]:
        args = [queue, on_message_callback, auto_ack, exclusive, consumer_tag]
        # Perform operation only if a connection has been initialized, if not,
        # this function will throw a ConnectionNotInitialized exception
        if self._connection_initialized():
            return self._safe(self.channel.basic_consume, args, -1)

    def start_consuming(self) -> Optional[int]:
        # Perform operation only if a connection has been initialized, if not,
        # this function will throw a ConnectionNotInitialized exception
        if self._connection_initialized():
            return self._safe(self.channel.start_consuming, [], -1)

    def basic_ack(self, delivery_tag: int = 0, multiple: bool = False) \
            -> Optional[int]:
        args = [delivery_tag, multiple]
        # Perform operation only if a connection has been initialized, if not,
        # this function will throw a ConnectionNotInitialized exception
        if self._connection_initialized():
            return self._safe(self.channel.basic_ack, args, -1)

    def basic_qos(self, prefetch_size: int = 0, prefetch_count: int = 0,
                  global_qos: bool = False) -> Optional[int]:
        args = [prefetch_size, prefetch_count, global_qos]
        # Perform operation only if a connection has been initialized, if not,
        # this function will throw a ConnectionNotInitialized exception
        if self._connection_initialized():
            return self._safe(self.channel.basic_qos, args, -1)

    def exchange_declare(self, exchange: str, exchange_type: str = 'direct',
                         passive: bool = False, durable: bool = False,
                         auto_delete: bool = False, internal: bool = False) \
            -> Optional[int]:
        args = [exchange, exchange_type, passive, durable, auto_delete,
                internal]
        # Perform operation only if a connection has been initialized, if not,
        # this function will throw a ConnectionNotInitialized exception
        if self._connection_initialized():
            return self._safe(self.channel.exchange_declare, args, -1)

    def confirm_delivery(self) -> Optional[int]:
        # Perform operation only if a connection has been initialized, if not,
        # this function will throw a ConnectionNotInitialized exception
        if self._connection_initialized():
            return self._safe(self.channel.confirm_delivery, [], -1)

    # Should not be used if connection has not yet been initialized
    def new_channel_unsafe(self) -> None:
        # If a channel is open, close it and create a new channel from the
        # current connection
        if self.channel.is_open:
            self.logger.info('Closing RabbitMQ Channel')
            self.channel.close()
        self.logger.info('Created a new RabbitMQ Channel')
        self._channel = self.connection.channel()

    def new_channel(self) -> Optional[int]:
        # Perform operation only if a connection has been initialized, if not,
        # this function will throw a ConnectionNotInitialized exception
        if self._connection_initialized():
            return self._safe(self.new_channel_unsafe, [], -1)<|MERGE_RESOLUTION|>--- conflicted
+++ resolved
@@ -1,11 +1,6 @@
 import logging
 from datetime import timedelta
-<<<<<<< HEAD
-from typing import List, Optional, Union
-import json
-=======
 from typing import List, Optional, Union, Dict, Callable, Any
->>>>>>> bfe6b973
 
 import pika
 import pika.exceptions
@@ -236,13 +231,6 @@
         if self._connection_initialized():
             return self._safe(self.channel.queue_bind, args, -1)
 
-<<<<<<< HEAD
-    def basic_publish(self, exchange, routing_key, body, properties=None,
-                      mandatory=False) -> Optional[int]:
-        # Perform operation only if a connection has been initialized,
-        # otherwise, this function will throw a not initialized exception
-        args = [exchange, routing_key, json.dumps(body), properties, mandatory]
-=======
     def basic_publish(self, exchange: str, routing_key: str,
                       body: Union[str, Dict, bytes], is_body_dict: bool = False,
                       properties: pika.spec.BasicProperties = None,
@@ -253,7 +241,6 @@
                 properties, mandatory]
         # Perform operation only if a connection has been initialized, if not,
         # this function will throw a ConnectionNotInitialized exception
->>>>>>> bfe6b973
         if self._connection_initialized():
             return self._safe(self.channel.basic_publish, args, -1)
 
