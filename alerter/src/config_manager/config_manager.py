--- conflicted
+++ resolved
@@ -17,23 +17,15 @@
 from watchdog.events import FileSystemEvent
 from watchdog.observers.polling import PollingObserver
 
+from src.abstract.publisher_subscriber import PublisherSubscriberComponent
 from src.message_broker.rabbitmq import RabbitMQApi
-from .config_update_event_handler import ConfigFileEventHandler
-from ..abstract import Component
-from ..utils.logging import log_and_print
+from src.utils import routing_key
 from src.utils.constants import (CONFIG_EXCHANGE, HEALTH_CHECK_EXCHANGE,
                                  RE_INITIALISE_SLEEPING_PERIOD)
 from src.utils.exceptions import (MessageWasNotDeliveredException,
-<<<<<<< HEAD
                                   ConnectionNotInitialisedException)
-from src.utils.routing_key import get_routing_key
-=======
-                                  ConnectionNotInitializedException)
-from src.utils import routing_key
 from .config_update_event_handler import ConfigFileEventHandler
-from ..abstract.publisher_subscriber import PublisherSubscriberComponent
 from ..utils.logging import log_and_print
->>>>>>> 3c7d7b35
 
 _FIRST_RUN_EVENT = 'first run'
 _HEARTBEAT_ROUTING_KEY = 'heartbeat.worker'
@@ -52,7 +44,7 @@
                  ignore_directories: bool = True, case_sensitive: bool = False):
         """
         Constructs the ConfigsManager instance
-        :param config_directory: The ro99 ot config directory to watch.
+        :param config_directory: The root config directory to watch.
             This is searched recursively.
         :param file_patterns: The file patterns in the directory to watch.
             Defaults to all ini files
