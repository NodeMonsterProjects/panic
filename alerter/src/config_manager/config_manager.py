--- conflicted
+++ resolved
@@ -18,17 +18,10 @@
 from watchdog.observers.polling import PollingObserver
 
 from src.message_broker.rabbitmq import RabbitMQApi
-<<<<<<< HEAD
-from src.utils.constants import CONFIG_EXCHANGE, HEALTH_CHECK_EXCHANGE, \
-    RE_INITIALIZE_SLEEPING_PERIOD
-from src.utils.exceptions import MessageWasNotDeliveredException, \
-    ConnectionNotInitializedException
-=======
 from src.utils.constants import (CONFIG_EXCHANGE, HEALTH_CHECK_EXCHANGE,
                                  RE_INITIALIZE_SLEEPING_PERIOD)
 from src.utils.exceptions import (MessageWasNotDeliveredException,
                                   ConnectionNotInitializedException)
->>>>>>> 1a076113
 from src.utils.routing_key import get_routing_key
 from .config_update_event_handler import ConfigFileEventHandler
 from ..abstract import Component
@@ -217,21 +210,7 @@
                 'timestamp': datetime.now().timestamp(),
             }
 
-<<<<<<< HEAD
             self._send_heartbeat(heartbeat)
-=======
-            self._logger.debug("Sending heartbeat to the %s exchange",
-                               HEALTH_CHECK_EXCHANGE)
-            self._logger.debug("Sending %s", heartbeat)
-            self._heartbeat_rabbit.basic_publish_confirm(
-                exchange=HEALTH_CHECK_EXCHANGE,
-                routing_key=_HEARTBEAT_ROUTING_KEY,
-                body=heartbeat, is_body_dict=True,
-                properties=pika.BasicProperties(delivery_mode=2),
-                mandatory=True)
-            self._logger.info("Sent heartbeat to %s exchange",
-                              HEALTH_CHECK_EXCHANGE)
->>>>>>> 1a076113
         except MessageWasNotDeliveredException as e:
             # Log the message and do not raise it as heartbeats must be
             # real-time
