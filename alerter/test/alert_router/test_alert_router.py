--- conflicted
+++ resolved
@@ -24,16 +24,10 @@
     ALERT_ROUTER_CONFIGS_QUEUE_NAME
 )
 from src.utils.exceptions import MissingKeyInConfigException
-<<<<<<< HEAD
-from test.utils.utils import (delete_queue_if_exists, delete_exchange_if_exists,
-                              disconnect_from_rabbit, connect_to_rabbit,
-                              DummyAlertCode)
-=======
 from test.utils.utils import (
     DummyAlertCode, delete_exchange_if_exists, delete_queue_if_exists,
     disconnect_from_rabbit, connect_to_rabbit
 )
->>>>>>> ec0b2238
 
 
 class TestAlertRouter(unittest.TestCase):
