import datetime
import json
import logging
import unittest
from queue import Queue
from unittest import mock
from unittest.mock import call

import pika
from freezegun import freeze_time
from parameterized import parameterized

from src.alerter.alerters.github import GithubAlerter
from src.alerter.alerts.github_alerts import NewGitHubReleaseAlert
from src.message_broker.rabbitmq import RabbitMQApi
from src.utils.constants import (ALERT_EXCHANGE, GITHUB_ALERTER_INPUT_QUEUE,
                                 GITHUB_ALERTER_INPUT_ROUTING_KEY,
                                 HEALTH_CHECK_EXCHANGE)
from src.utils.env import ALERTER_PUBLISHING_QUEUE_SIZE, RABBIT_IP


class TestGithubAlerter(unittest.TestCase):
    def setUp(self) -> None:
        self.dummy_logger = logging.getLogger('Dummy')
        self.dummy_logger.disabled = True
        self.connection_check_time_interval = datetime.timedelta(seconds=0)
        self.alert_input_exchange = ALERT_EXCHANGE

        self.rabbitmq = RabbitMQApi(
            self.dummy_logger, RABBIT_IP,
            connection_check_time_interval=self.connection_check_time_interval)

        self.test_rabbit_manager = RabbitMQApi(
            self.dummy_logger, RABBIT_IP,
            connection_check_time_interval=self.connection_check_time_interval)

        self.alerter_name = 'test_github_alerter'
        self.repo_name = 'simplyvc/panic/'
        self.repo_id = 'test_repo_id'
        self.parent_id = 'test_parent_id'
        self.github_name = 'test_github'
        self.last_monitored = 1611619200
        self.publishing_queue = Queue(ALERTER_PUBLISHING_QUEUE_SIZE)
        self.test_routing_key = 'test_alert_router.github'
        self.alert_router_routing_key = 'alert_router.system'
        self.test_github_alerter = GithubAlerter(
            self.alerter_name,
            self.dummy_logger,
            self.rabbitmq,
            ALERTER_PUBLISHING_QUEUE_SIZE
        )

        self.warning = "WARNING"
        self.info = "INFO"
        self.critical = "CRITICAL"
        self.error = "ERROR"
        self.none = None

        self.heartbeat_test = {
            'component_name': self.alerter_name,
            'timestamp': datetime.datetime(2012, 1, 1).timestamp()
        }
        self.heartbeat_queue = 'heartbeat queue'

        """
        ################# Metrics Received from Data Transformer ############
        """
        self.github_data_received = {
            "result": {
                "meta_data": {
                    "repo_name": self.repo_name,
                    "repo_id": self.repo_id,
                    "repo_parent_id": self.parent_id,
                    "last_monitored": self.last_monitored
                },
                "data": {
                    "no_of_releases": {
                        "current": 5,
                        "previous": 4,
                    },
                    "releases": {
                        "0": {
                            "release_name": "PANIC v2.0.2",
                            "tag_name": "2.0.2"
                        },
                        "1": {
                            "release_name": "PANIC v2.0.1",
                            "tag_name": "2.0.1"
                        },
                        "2": {
                            "release_name": "PANIC v2.0.0",
                            "tag_name": "2.0.0"
                        },
                        "3": {
                            "release_name": "PANIC v1.0.1",
                            "tag_name": "1.0.1"
                        },
                        "4": {
                            "release_name": "PANIC v1.0.0",
                            "tag_name": "1.0.0"
                        }
                    }
                }
            }
        }
        self.github_json = json.dumps(self.github_data_received).encode()
        self.frozen_timestamp = datetime.datetime(2012, 1, 1).timestamp()
        self.github_data_error = {
            "error": {
                "meta_data": {
                    "repo_name": self.repo_name,
                    "repo_id": self.repo_id,
                    "repo_parent_id": self.parent_id,
                    "time": self.last_monitored
                },
                "code": "5006",
                "message": "error message"
            }
        }

        # Alert used for rabbitMQ testing
        self.alert = NewGitHubReleaseAlert(
            self.repo_name, "PANIC RELEASE", "PANIC_TAG", self.info,
            self.last_monitored, self.parent_id, self.repo_id
        )

    def tearDown(self) -> None:
        # Delete any queues and exchanges which are common across many tests
        try:
            self.test_rabbit_manager.connect()
            self.test_github_alerter.rabbitmq.connect()
<<<<<<< HEAD
            self.test_github_alerter.rabbitmq.queue_declare(
                queue=GITHUB_ALERTER_INPUT_QUEUE, durable=True, exclusive=False,
                auto_delete=False, passive=False
            )
            self.test_github_alerter.rabbitmq.queue_declare(
                queue=self.heartbeat_queue, durable=True, exclusive=False,
                auto_delete=False, passive=False
            ) 
            self.test_github_alerter.rabbitmq.queue_purge(self.heartbeat_queue)
            self.test_github_alerter.rabbitmq.queue_purge(
                GITHUB_ALERTER_INPUT_QUEUE)
=======
            self.test_github_alerter.rabbitmq.queue_purge(self.heartbeat_queue)
            self.test_github_alerter.rabbitmq.queue_purge(
                GITHUB_ALERTER_INPUT_QUEUE)
            self.test_github_alerter.rabbitmq.queue_declare(
                queue=GITHUB_ALERTER_INPUT_QUEUE, durable=True, exclusive=False,
                auto_delete=False, passive=False
            )
            self.test_github_alerter.rabbitmq.queue_declare(
                queue=self.heartbeat_queue, durable=True, exclusive=False,
                auto_delete=False, passive=False
            ) 

>>>>>>> bb1f38fe
            self.test_github_alerter.rabbitmq.queue_delete(self.heartbeat_queue)
            self.test_github_alerter.rabbitmq.queue_delete(
                GITHUB_ALERTER_INPUT_QUEUE)
            self.test_github_alerter.rabbitmq.exchange_delete(
                HEALTH_CHECK_EXCHANGE)
            self.test_github_alerter.rabbitmq.exchange_delete(ALERT_EXCHANGE)
            self.test_github_alerter.rabbitmq.disconnect()
            self.rabbitmq.disconnect()
            self.test_rabbit_manager.disconnect()
        except Exception as e:
            print("Test failed: {}".format(e))

        self.dummy_logger = None
        self.rabbitmq = None
        self.publishing_queue = None
        self.test_github_alerter = None
        self.github_data_received = None
        self.test_rabbit_manager = None

    def test_str_returns_alerter_name_as_string(self) -> None:
        self.assertEqual(self.alerter_name, self.test_github_alerter.__str__())

    def test_alerter_name_returns_alerter_name(self) -> None:
        self.assertEqual(self.alerter_name,
                         self.test_github_alerter.alerter_name)

    def test_logger_returns_logger(self) -> None:
        self.assertEqual(self.dummy_logger, self.test_github_alerter.logger)

    def test_publishing_queue_size_is_as_expected(self) -> None:
        self.assertEqual(self.publishing_queue.qsize(),
                         self.test_github_alerter.publishing_queue.qsize())

    """
    ###################### Tests using RabbitMQ #######################
    """

    def test_initialise_rabbit_initialises_queues(self) -> None:
        try:
            self.test_github_alerter._initialise_rabbitmq()
            self.rabbitmq.connect()
            self.rabbitmq.queue_declare(GITHUB_ALERTER_INPUT_QUEUE,
                                        passive=True)
        except Exception as e:
            self.fail("Test failed: {}".format(e))

    def test_initialise_rabbit_initialises_exchanges(self) -> None:
        try:
            self.test_github_alerter._initialise_rabbitmq()
            self.rabbitmq.connect()
            self.rabbitmq.exchange_declare(ALERT_EXCHANGE, passive=True)
        except Exception as e:
            self.fail("Test failed: {}".format(e))

    @mock.patch(
        "src.alerter.alerters.alerter.RabbitMQApi.basic_publish_confirm",
        autospec=True)
    @mock.patch("src.alerter.alerters.alerter.RabbitMQApi.basic_ack",
                autospec=True)
    @mock.patch("src.alerter.alerters.github.GitHubPageNowAccessibleAlert",
                autospec=True)
    @mock.patch("src.alerter.alerters.github.NewGitHubReleaseAlert",
                autospec=True)
    def test_new_github_release_alert(
            self, mock_new_github_release, mock_github_access, mock_ack,
            mock_basic_publish_confirm):
        self.rabbitmq.connect()
        self.rabbitmq.exchange_declare(ALERT_EXCHANGE, "topic", False, True,
                                       False, False)
        type(mock_new_github_release.return_value).alert_data = \
            mock.PropertyMock(return_value={})
        type(mock_github_access.return_value).alert_data = \
            mock.PropertyMock(return_value={})
        mock_ack.return_value = self.none
        try:
            self.test_github_alerter._initialise_rabbitmq()
            blocking_channel = self.test_github_alerter.rabbitmq.channel

            method_chains = pika.spec.Basic.Deliver(
                routing_key=GITHUB_ALERTER_INPUT_ROUTING_KEY)

            properties = pika.spec.BasicProperties()
            self.test_github_alerter._process_data(
                blocking_channel,
                method_chains,
                properties,
                self.github_json
            )

            mock_new_github_release.assert_called_once_with(
                self.repo_name, "PANIC v2.0.2", "2.0.2",
                self.info, self.last_monitored, self.parent_id,
                self.repo_id
            )
            mock_github_access.assert_called_once_with(
                self.repo_name, self.info,
                self.last_monitored, self.parent_id,
                self.repo_id
            )
            mock_basic_publish_confirm.assert_called()
        except Exception as e:
            self.fail("Test failed: {}".format(e))

    @parameterized.expand([(5,), (None,)])
    @mock.patch(
        "src.alerter.alerters.alerter.RabbitMQApi.basic_publish_confirm",
        autospec=True)
    @mock.patch("src.alerter.alerters.alerter.RabbitMQApi.basic_ack",
                autospec=True)
    @mock.patch("src.alerter.alerters.github.GitHubPageNowAccessibleAlert",
                autospec=True)
    @mock.patch("src.alerter.alerters.github.NewGitHubReleaseAlert",
                autospec=True)
    def test_first_run_no_new_release_github_alerts(
            self, param_input, mock_new_github_release, mock_github_access,
            mock_ack, mock_basic_publish_confirm):
        self.rabbitmq.connect()
        self.rabbitmq.exchange_declare(ALERT_EXCHANGE, "topic", False, True,
                                       False, False)
        type(mock_github_access.return_value).alert_data = \
            mock.PropertyMock(return_value={})
        mock_ack.return_value = self.none
        try:
            self.test_github_alerter._initialise_rabbitmq()
            blocking_channel = self.test_github_alerter.rabbitmq.channel

            method_chains = pika.spec.Basic.Deliver(
                routing_key=GITHUB_ALERTER_INPUT_ROUTING_KEY)

            self.github_data_received['result']['data'][
                'no_of_releases']['previous'] = param_input
            properties = pika.spec.BasicProperties()
            self.test_github_alerter._process_data(
                blocking_channel,
                method_chains,
                properties,
                json.dumps(self.github_data_received).encode()
            )
            mock_new_github_release.assert_not_called()
            mock_github_access.assert_called_once()
            self.assertEqual(2, mock_basic_publish_confirm.call_count)
        except Exception as e:
            self.fail("Test failed: {}".format(e))

    @mock.patch(
        "src.alerter.alerters.alerter.RabbitMQApi.basic_publish_confirm",
        autospec=True)
    @mock.patch("src.alerter.alerters.alerter.RabbitMQApi.basic_ack",
                autospec=True)
    @mock.patch("src.alerter.alerters.github.GitHubPageNowAccessibleAlert",
                autospec=True)
    @mock.patch("src.alerter.alerters.github.NewGitHubReleaseAlert",
                autospec=True)
    def test_run_5_github_alerts_previous_is_0(
            self, mock_new_github_release, mock_github_access, mock_ack,
            mock_basic_publish_confirm):
        self.rabbitmq.connect()
        self.rabbitmq.exchange_declare(ALERT_EXCHANGE, "topic", False, True,
                                       False, False)

        type(mock_new_github_release.return_value).alert_data = \
            mock.PropertyMock(return_value={})
        type(mock_github_access.return_value).alert_data = \
            mock.PropertyMock(return_value={})
        mock_ack.return_value = self.none
        try:
            self.test_github_alerter._initialise_rabbitmq()
            blocking_channel = self.test_github_alerter.rabbitmq.channel

            method_chains = pika.spec.Basic.Deliver(
                routing_key=GITHUB_ALERTER_INPUT_ROUTING_KEY)

            self.github_data_received['result']['data']['no_of_releases'][
                'previous'] = 0

            properties = pika.spec.BasicProperties()
            self.test_github_alerter._process_data(
                blocking_channel,
                method_chains,
                properties,
                json.dumps(self.github_data_received).encode()
            )
            call_1 = call(self.repo_name, "PANIC v2.0.2", "2.0.2", self.info,
                          self.last_monitored, self.parent_id, self.repo_id)
            call_2 = call(self.repo_name, "PANIC v2.0.1", "2.0.1", self.info,
                          self.last_monitored, self.parent_id, self.repo_id)
            call_3 = call(self.repo_name, "PANIC v2.0.0", "2.0.0", self.info,
                          self.last_monitored, self.parent_id, self.repo_id)
            call_4 = call(self.repo_name, "PANIC v1.0.1", "1.0.1", self.info,
                          self.last_monitored, self.parent_id, self.repo_id)
            call_5 = call(self.repo_name, "PANIC v1.0.0", "1.0.0", self.info,
                          self.last_monitored, self.parent_id, self.repo_id)

            mock_new_github_release.assert_has_calls([call_1, call_2, call_3,
                                                      call_4, call_5])
            mock_github_access.assert_called_once_with(
                self.repo_name, self.info, self.last_monitored,
                self.parent_id, self.repo_id
            )
            # Call count of basic_publish_confirm is higher than
            # github_release call_count because of the hb and initial
            # validation alerts
            self.assertEqual(5, mock_new_github_release.call_count)
            self.assertEqual(7, mock_basic_publish_confirm.call_count)
        except Exception as e:
            self.fail("Test failed: {}".format(e))

    @mock.patch(
        "src.alerter.alerters.alerter.RabbitMQApi.basic_publish_confirm",
        autospec=True)
    @mock.patch("src.alerter.alerters.alerter.RabbitMQApi.basic_ack",
                autospec=True)
    @mock.patch("src.alerter.alerters.github.CannotAccessGitHubPageAlert",
                autospec=True)
    def test_cannot_access_github_page_alert(
            self, mock_cannot_access_github_page_alert, mock_ack,
            mock_basic_publish_confirm):
        self.rabbitmq.connect()
        self.rabbitmq.exchange_declare(ALERT_EXCHANGE, "topic", False, True,
                                       False, False)

        type(mock_cannot_access_github_page_alert.return_value).alert_data = \
            mock.PropertyMock(return_value={})
        mock_ack.return_value = self.none
        try:
            self.test_github_alerter._initialise_rabbitmq()
            blocking_channel = self.test_github_alerter.rabbitmq.channel

            method_chains = pika.spec.Basic.Deliver(
                routing_key=GITHUB_ALERTER_INPUT_ROUTING_KEY)

            properties = pika.spec.BasicProperties()
            self.test_github_alerter._process_data(
                blocking_channel,
                method_chains,
                properties,
                json.dumps(self.github_data_error).encode()
            )

            mock_cannot_access_github_page_alert.assert_called_once_with(
                self.repo_name, self.error, self.last_monitored,
                self.parent_id, self.repo_id
            )

            self.assertEqual(2, mock_basic_publish_confirm.call_count)
        except Exception as e:
            self.fail("Test failed: {}".format(e))

    @mock.patch(
        "src.alerter.alerters.alerter.RabbitMQApi.basic_publish_confirm",
        autospec=True)
    @mock.patch("src.alerter.alerters.alerter.RabbitMQApi.basic_ack",
                autospec=True)
    @mock.patch("src.alerter.alerters.github.ReceivedUnexpectedDataException",
                autospec=True)
    def test_received_unexpected_data_error(
            self, mock_received_unexpected_data_error, mock_ack,
            mock_basic_publish_confirm):
        self.rabbitmq.connect()
        self.rabbitmq.exchange_declare(ALERT_EXCHANGE, "topic", False, True,
                                       False, False)

        mock_ack.return_value = self.none
        try:
            self.test_github_alerter._initialise_rabbitmq()
            blocking_channel = self.test_github_alerter.rabbitmq.channel

            method_chains = pika.spec.Basic.Deliver(
                routing_key=GITHUB_ALERTER_INPUT_ROUTING_KEY)

            properties = pika.spec.BasicProperties()
            github_data_error = "unknown"
            self.test_github_alerter._process_data(
                blocking_channel,
                method_chains,
                properties,
                json.dumps(github_data_error).encode()
            )

            mock_received_unexpected_data_error.assert_called_once()
            self.assertEqual(0, mock_basic_publish_confirm.call_count)
        except Exception as e:
            self.fail("Test failed: {}".format(e))

    # Same test that is in monitors tests
    def test_send_heartbeat_sends_a_heartbeat_correctly(self) -> None:
        try:
            self.test_rabbit_manager.connect()
            self.test_github_alerter._initialise_rabbitmq()
            self.test_github_alerter.rabbitmq.queue_delete(self.heartbeat_queue)
            res = self.test_rabbit_manager.queue_declare(
                queue=self.heartbeat_queue, durable=True, exclusive=False,
                auto_delete=False, passive=False
            )
            self.assertEqual(0, res.method.message_count)
            self.test_rabbit_manager.queue_bind(
                queue=self.heartbeat_queue, exchange=HEALTH_CHECK_EXCHANGE,
                routing_key='heartbeat.worker')
            self.test_github_alerter._send_heartbeat(self.heartbeat_test)

            res = self.test_rabbit_manager.queue_declare(
                queue=self.heartbeat_queue, durable=True, exclusive=False,
                auto_delete=False, passive=True
            )
            self.assertEqual(1, res.method.message_count)

            _, _, body = self.test_rabbit_manager.basic_get(
                self.heartbeat_queue)
            self.assertEqual(self.heartbeat_test, json.loads(body))
        except Exception as e:
            self.fail("Test failed: {}".format(e))

    @freeze_time("2012-01-01")
    @mock.patch(
        "src.alerter.alerters.alerter.RabbitMQApi.basic_publish_confirm",
        autospec=True)
    @mock.patch("src.alerter.alerters.alerter.RabbitMQApi.basic_ack",
                autospec=True)
    @mock.patch("src.alerter.alerters.github.Alerter._send_heartbeat",
                autospec=True)
    def test_heartbeat_is_being_sent_no_errors(
            self, mock_send_heartbeat, mock_ack, mock_basic_publish_confirm):
        self.rabbitmq.connect()
        self.rabbitmq.exchange_declare(ALERT_EXCHANGE, "topic", False, True,
                                       False, False)

        mock_ack.return_value = self.none
        try:
            self.test_github_alerter._initialise_rabbitmq()
            blocking_channel = self.test_github_alerter.rabbitmq.channel

            method_chains = pika.spec.Basic.Deliver(
                routing_key=GITHUB_ALERTER_INPUT_ROUTING_KEY)

            properties = pika.spec.BasicProperties()
            self.test_github_alerter._process_data(
                blocking_channel,
                method_chains,
                properties,
                self.github_json
            )

            args, _ = mock_send_heartbeat.call_args
            self.assertEqual(args[1]['component_name'], self.alerter_name)
            self.assertEqual(args[1]['timestamp'],
                             datetime.datetime(2012, 1, 1).timestamp())
            mock_basic_publish_confirm.assert_called()
        except Exception as e:
            self.fail("Test failed: {}".format(e))

    @mock.patch(
        "src.alerter.alerters.alerter.RabbitMQApi.basic_publish_confirm",
        autospec=True)
    @mock.patch("src.alerter.alerters.alerter.RabbitMQApi.basic_ack",
                autospec=True)
    @mock.patch(
        "src.alerter.alerters.github.GithubAlerter._place_latest_data_on_queue",
        autospec=True)
    def test_place_latest_data_on_queue_called_once_when_no_errors(
            self, mock_place_latest_data_on_queue,
            mock_ack, mock_basic_publish_confirm):
        self.rabbitmq.connect()
        self.rabbitmq.exchange_declare(ALERT_EXCHANGE, "topic", False, True,
                                       False, False)

        mock_ack.return_value = self.none
        try:
            self.test_github_alerter._initialise_rabbitmq()
            blocking_channel = self.test_github_alerter.rabbitmq.channel

            method_chains = pika.spec.Basic.Deliver(
                routing_key=GITHUB_ALERTER_INPUT_ROUTING_KEY)

            properties = pika.spec.BasicProperties()
            self.test_github_alerter._process_data(
                blocking_channel,
                method_chains,
                properties,
                self.github_json
            )

            mock_place_latest_data_on_queue.assert_called_once()
        except Exception as e:
            self.fail("Test failed: {}".format(e))

    @mock.patch(
        "src.alerter.alerters.alerter.RabbitMQApi.basic_publish_confirm",
        autospec=True)
    @mock.patch("src.alerter.alerters.alerter.RabbitMQApi.basic_ack",
                autospec=True)
    def test_send_data_works_correctly(
            self, mock_ack, mock_basic_publish_confirm):
        self.rabbitmq.connect()
        self.rabbitmq.exchange_declare(ALERT_EXCHANGE, "topic", False, True,
                                       False, False)

        mock_ack.return_value = self.none
        try:
            self.test_github_alerter._place_latest_data_on_queue(
                [self.alert.alert_data])
            self.test_github_alerter._send_data()
            mock_basic_publish_confirm.assert_called_once()
        except Exception as e:
            self.fail("Test failed: {}".format(e))<|MERGE_RESOLUTION|>--- conflicted
+++ resolved
@@ -129,19 +129,6 @@
         try:
             self.test_rabbit_manager.connect()
             self.test_github_alerter.rabbitmq.connect()
-<<<<<<< HEAD
-            self.test_github_alerter.rabbitmq.queue_declare(
-                queue=GITHUB_ALERTER_INPUT_QUEUE, durable=True, exclusive=False,
-                auto_delete=False, passive=False
-            )
-            self.test_github_alerter.rabbitmq.queue_declare(
-                queue=self.heartbeat_queue, durable=True, exclusive=False,
-                auto_delete=False, passive=False
-            ) 
-            self.test_github_alerter.rabbitmq.queue_purge(self.heartbeat_queue)
-            self.test_github_alerter.rabbitmq.queue_purge(
-                GITHUB_ALERTER_INPUT_QUEUE)
-=======
             self.test_github_alerter.rabbitmq.queue_purge(self.heartbeat_queue)
             self.test_github_alerter.rabbitmq.queue_purge(
                 GITHUB_ALERTER_INPUT_QUEUE)
@@ -154,7 +141,6 @@
                 auto_delete=False, passive=False
             ) 
 
->>>>>>> bb1f38fe
             self.test_github_alerter.rabbitmq.queue_delete(self.heartbeat_queue)
             self.test_github_alerter.rabbitmq.queue_delete(
                 GITHUB_ALERTER_INPUT_QUEUE)
