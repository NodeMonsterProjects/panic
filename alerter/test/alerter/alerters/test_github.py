--- conflicted
+++ resolved
@@ -138,17 +138,11 @@
                 queue=self.heartbeat_queue, durable=True, exclusive=False,
                 auto_delete=False, passive=False
             )
-<<<<<<< HEAD
+
             self.test_github_alerter.rabbitmq.queue_purge(self.heartbeat_queue)
             self.test_github_alerter.rabbitmq.queue_purge(
                 GITHUB_ALERTER_INPUT_QUEUE)
-=======
-
-            self.test_github_alerter.rabbitmq.queue_purge(self.heartbeat_queue)
-            self.test_github_alerter.rabbitmq.queue_purge(
-                GITHUB_ALERTER_INPUT_QUEUE)
-
->>>>>>> 6e1dbbf2
+
             self.test_github_alerter.rabbitmq.queue_delete(self.heartbeat_queue)
             self.test_github_alerter.rabbitmq.queue_delete(
                 GITHUB_ALERTER_INPUT_QUEUE)
@@ -516,6 +510,7 @@
                                        False, False)
 
         mock_ack.return_value = self.none
+        mock_basic_publish_confirm.return_value = self.none
         try:
             self.test_github_alerter._initialise_rabbitmq()
             blocking_channel = self.test_github_alerter.rabbitmq.channel
