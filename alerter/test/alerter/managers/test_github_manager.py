--- conflicted
+++ resolved
@@ -39,10 +39,7 @@
         self.test_data_str = 'test data'
         self.test_heartbeat = {
             'component_name': self.manager_name,
-<<<<<<< HEAD
-=======
             'is_alive': True,
->>>>>>> 6e1dbbf2
             'timestamp': datetime(2012, 1, 1).timestamp(),
         }
         self.github_alerter_name = GITHUB_ALERTER_NAME
@@ -302,21 +299,6 @@
             self.test_manager._initialise_rabbitmq()
             self.test_manager._start_alerters_processes()
 
-            # Give time for the processes to start
-            time.sleep(1)
-
-            self.test_manager.alerter_process_dict[
-                GITHUB_ALERTER_NAME].terminate()
-            self.test_manager.alerter_process_dict[GITHUB_ALERTER_NAME].join()
-
-            # Time for processes to terminate
-            time.sleep(1)
-
-            self.test_manager.rabbitmq.queue_declare(
-                queue=self.test_queue_name, durable=True, exclusive=False,
-                auto_delete=False, passive=False
-            )
-
             # Delete the queue before to avoid messages in the queue on error.
             self.test_manager.rabbitmq.queue_delete(self.test_queue_name)
 
