import copy
import logging
import unittest
from datetime import timedelta

from src.alerter.factory.chainlink_node_alerting_factory import \
    ChainlinkNodeAlertingFactory
from src.alerter.grouped_alerts_metric_code.node.chainlink_node_metric_code \
<<<<<<< HEAD
    import GroupedChainlinkNodeAlertsMetricCode
from src.configs.alerts.node.chainlink import ChainlinkNodeAlertsConfig
=======
    import \
    GroupedChainlinkNodeAlertsMetricCode
from src.configs.alerts.chainlink_node import ChainlinkNodeAlertsConfig
>>>>>>> 41bee94b
from src.utils.configs import parse_alert_time_thresholds
from src.utils.timing import (TimedTaskTracker, TimedTaskLimiter,
                              OccurrencesInTimePeriodTracker)


class TestChainlinkNodeAlertingFactory(unittest.TestCase):
    def setUp(self) -> None:
        # Some dummy data and objects
        self.dummy_logger = logging.getLogger('dummy')
        self.test_parent_id = 'test_parent_id'
        self.test_node_id = 'test_node_id'
        self.test_dummy_parent_id1 = 'dummy_parent_id1'
        self.test_dummy_node_id1 = 'dummy_node_id1'
        self.test_dummy_node_id2 = 'dummy_node_id2'
        self.test_dummy_state = 'dummy_state'

        # Construct the configs
        metrics_without_time_window = [
            'head_tracker_current_head', 'head_tracker_heads_received_total',
            'eth_balance_amount', 'node_is_down'
        ]
        metrics_with_time_window = [
            'max_unconfirmed_blocks',
            'unconfirmed_transactions', 'run_status_update_total'
        ]
        severity_metrics = [
            'process_start_time_seconds',
            'tx_manager_gas_bump_exceeds_limit_total',
            'eth_balance_amount_increase'
        ]

        filtered = {}
        for metric in metrics_without_time_window:
            filtered[metric] = {
                'name': metric,
                'parent_id': self.test_parent_id,
                'enabled': 'true',
                'critical_threshold': '7',
                'critical_repeat': '5',
                'critical_enabled': 'true',
                'critical_repeat_enabled': 'true',
                'warning_threshold': '3',
                'warning_enabled': 'true'
            }
        for metric in metrics_with_time_window:
            filtered[metric] = {
                'name': metric,
                'parent_id': self.test_parent_id,
                'enabled': 'true',
                'critical_threshold': '7',
                'critical_repeat': '5',
                'critical_enabled': 'true',
                'critical_repeat_enabled': 'true',
                'warning_threshold': '3',
                'warning_enabled': 'true',
                'warning_time_window': '3',
                'critical_time_window': '7',
            }
        for metric in severity_metrics:
            filtered[metric] = {
                'name': metric,
                'parent_id': self.test_parent_id,
                'enabled': 'true',
                'severity': 'WARNING'
            }

        self.cl_node_alerts_config = ChainlinkNodeAlertsConfig(
            parent_id=self.test_parent_id,
            head_tracker_current_head=filtered[
                'head_tracker_current_head'],
            head_tracker_heads_received_total=filtered[
                'head_tracker_heads_received_total'],
            max_unconfirmed_blocks=filtered['max_unconfirmed_blocks'],
            process_start_time_seconds=filtered[
                'process_start_time_seconds'],
            tx_manager_gas_bump_exceeds_limit_total=filtered[
                'tx_manager_gas_bump_exceeds_limit_total'],
            unconfirmed_transactions=filtered[
                'unconfirmed_transactions'],
            run_status_update_total=filtered['run_status_update_total'],
            eth_balance_amount=filtered['eth_balance_amount'],
            eth_balance_amount_increase=filtered[
                'eth_balance_amount_increase'],
            node_is_down=filtered['node_is_down']
        )

        # Test object
        self.chainlink_node_alerting_factory = ChainlinkNodeAlertingFactory(
            self.dummy_logger)

    def tearDown(self) -> None:
        self.dummy_logger = None
        self.cl_node_alerts_config = None
        self.chainlink_node_alerting_factory = None

    def test_create_alerting_state_creates_the_correct_state(self) -> None:
        """
        In this test we will check that all alerting tools are created correctly
        for the given parent_id and node_id.
        """

        # We will also set a dummy state to confirm that the correct chain and
        # node are updated
        self.chainlink_node_alerting_factory._alerting_state = {
            self.test_parent_id: {
                self.test_dummy_node_id1: self.test_dummy_state
            },
            self.test_dummy_parent_id1: {
                self.test_dummy_node_id2: self.test_dummy_state
            }
        }

        warning_critical_sent_dict = {
            GroupedChainlinkNodeAlertsMetricCode.NoChangeInHeight.value: False,
            GroupedChainlinkNodeAlertsMetricCode.NoChangeInTotalHeadersReceived
                .value: False,
            GroupedChainlinkNodeAlertsMetricCode.MaxUnconfirmedBlocksThreshold
                .value: False,
            GroupedChainlinkNodeAlertsMetricCode.NoOfUnconfirmedTxsThreshold
                .value: False,
            GroupedChainlinkNodeAlertsMetricCode.TotalErroredJobRunsThreshold
                .value: False,
            GroupedChainlinkNodeAlertsMetricCode.EthBalanceThreshold.value:
                False,
            GroupedChainlinkNodeAlertsMetricCode.NodeIsDown.value: False,
        }

        warning_sent = copy.deepcopy(warning_critical_sent_dict)
        warning_sent[
            GroupedChainlinkNodeAlertsMetricCode.PrometheusSourceIsDown.value
        ] = False
        critical_sent = copy.deepcopy(warning_critical_sent_dict)
        error_sent = {
            GroupedChainlinkNodeAlertsMetricCode.InvalidUrl.value: False,
            GroupedChainlinkNodeAlertsMetricCode.MetricNotFound.value:
                False,
        }

        current_head_thresholds = parse_alert_time_thresholds(
            ['warning_threshold', 'critical_threshold', 'critical_repeat'],
            self.cl_node_alerts_config.head_tracker_current_head)
        total_headers_thresholds = parse_alert_time_thresholds(
            ['warning_threshold', 'critical_threshold', 'critical_repeat'],
            self.cl_node_alerts_config.head_tracker_heads_received_total)
        unconfirmed_blocks_thresholds = parse_alert_time_thresholds(
            ['warning_time_window', 'critical_time_window', 'critical_repeat'],
            self.cl_node_alerts_config.max_unconfirmed_blocks
        )
        unconfirmed_txs_thresholds = parse_alert_time_thresholds(
            ['warning_time_window', 'critical_time_window', 'critical_repeat'],
            self.cl_node_alerts_config.unconfirmed_transactions
        )
        error_jobs_thresholds = parse_alert_time_thresholds(
            ['warning_time_window', 'critical_time_window', 'critical_repeat'],
            self.cl_node_alerts_config.run_status_update_total
        )
        eth_balance_thresholds = parse_alert_time_thresholds(
            ['critical_repeat'], self.cl_node_alerts_config.eth_balance_amount
        )
        node_is_down_thresholds = parse_alert_time_thresholds(
            ['warning_threshold', 'critical_threshold', 'critical_repeat'],
            self.cl_node_alerts_config.node_is_down
        )

        warning_window_timer = {
            GroupedChainlinkNodeAlertsMetricCode.NoChangeInHeight.value:
                TimedTaskTracker(timedelta(
                    seconds=current_head_thresholds['warning_threshold'])),
            GroupedChainlinkNodeAlertsMetricCode.
                NoChangeInTotalHeadersReceived.value:
                TimedTaskTracker(timedelta(
                    seconds=total_headers_thresholds['warning_threshold'])),
            GroupedChainlinkNodeAlertsMetricCode.
                MaxUnconfirmedBlocksThreshold.value: TimedTaskTracker(
                timedelta(seconds=unconfirmed_blocks_thresholds[
                    'warning_time_window'])),
            GroupedChainlinkNodeAlertsMetricCode.
                NoOfUnconfirmedTxsThreshold.value: TimedTaskTracker(
                timedelta(seconds=unconfirmed_txs_thresholds[
                    'warning_time_window'])),
            GroupedChainlinkNodeAlertsMetricCode.NodeIsDown.value:
                TimedTaskTracker(timedelta(seconds=node_is_down_thresholds[
                    'warning_threshold'])),
        }
        critical_window_timer = {
            GroupedChainlinkNodeAlertsMetricCode.NoChangeInHeight.value:
                TimedTaskTracker(timedelta(
                    seconds=current_head_thresholds['critical_threshold'])),
            GroupedChainlinkNodeAlertsMetricCode.
                NoChangeInTotalHeadersReceived.value:
                TimedTaskTracker(timedelta(seconds=total_headers_thresholds[
                    'critical_threshold'])),
            GroupedChainlinkNodeAlertsMetricCode.
                MaxUnconfirmedBlocksThreshold.value: TimedTaskTracker(
                timedelta(seconds=unconfirmed_blocks_thresholds[
                    'critical_time_window'])),
            GroupedChainlinkNodeAlertsMetricCode.
                NoOfUnconfirmedTxsThreshold.value: TimedTaskTracker(
                timedelta(seconds=unconfirmed_txs_thresholds[
                    'critical_time_window'])),
            GroupedChainlinkNodeAlertsMetricCode.NodeIsDown.value:
                TimedTaskTracker(timedelta(seconds=node_is_down_thresholds[
                    'critical_threshold'])),
        }
        critical_repeat_timer = {
            GroupedChainlinkNodeAlertsMetricCode.NoChangeInHeight.value:
                TimedTaskLimiter(timedelta(
                    seconds=current_head_thresholds['critical_repeat'])),
            GroupedChainlinkNodeAlertsMetricCode.
                NoChangeInTotalHeadersReceived.value:
                TimedTaskLimiter(timedelta(
                    seconds=total_headers_thresholds['critical_repeat'])),
            GroupedChainlinkNodeAlertsMetricCode.
                MaxUnconfirmedBlocksThreshold.value: TimedTaskLimiter(
                timedelta(seconds=unconfirmed_blocks_thresholds[
                    'critical_repeat'])),
            GroupedChainlinkNodeAlertsMetricCode.
                NoOfUnconfirmedTxsThreshold.value: TimedTaskLimiter(
                timedelta(seconds=unconfirmed_txs_thresholds[
                    'critical_repeat'])),
            GroupedChainlinkNodeAlertsMetricCode.
                TotalErroredJobRunsThreshold.value: TimedTaskLimiter(
                timedelta(seconds=error_jobs_thresholds[
                    'critical_repeat'])),
            GroupedChainlinkNodeAlertsMetricCode.EthBalanceThreshold.value:
                TimedTaskLimiter(timedelta(seconds=eth_balance_thresholds[
                    'critical_repeat'])),
            GroupedChainlinkNodeAlertsMetricCode.NodeIsDown.value:
                TimedTaskLimiter(timedelta(seconds=node_is_down_thresholds[
                    'critical_repeat'])),
        }
        warning_occurrences_in_period_tracker = {
            GroupedChainlinkNodeAlertsMetricCode.
                TotalErroredJobRunsThreshold.value:
                OccurrencesInTimePeriodTracker(timedelta(
                    seconds=error_jobs_thresholds['warning_time_window'])),
        }
        critical_occurrences_in_period_tracker = {
            GroupedChainlinkNodeAlertsMetricCode.
                TotalErroredJobRunsThreshold.value:
                OccurrencesInTimePeriodTracker(timedelta(
                    seconds=error_jobs_thresholds['critical_time_window'])),
        }

        expected_state = {
            self.test_parent_id: {
                self.test_node_id: {
                    'warning_sent': warning_sent,
                    'critical_sent': critical_sent,
                    'error_sent': error_sent,
                    'warning_window_timer': warning_window_timer,
                    'critical_window_timer': critical_window_timer,
                    'critical_repeat_timer': critical_repeat_timer,
                    'warning_occurrences_in_period_tracker':
                        warning_occurrences_in_period_tracker,
                    'critical_occurrences_in_period_tracker':
                        critical_occurrences_in_period_tracker,
                },
                self.test_dummy_node_id1: self.test_dummy_state
            },
            self.test_dummy_parent_id1: {
                self.test_dummy_node_id2: self.test_dummy_state
            }
        }

        self.chainlink_node_alerting_factory.create_alerting_state(
            self.test_parent_id, self.test_node_id, self.cl_node_alerts_config)

        self.assertDictEqual(
            expected_state, self.chainlink_node_alerting_factory.alerting_state)

    def test_create_alerting_state_does_not_modify_state_if_already_created(
            self) -> None:
        """
        In this test we will check that if a node's state is already created it
        cannot be overwritten.
        """
        self.chainlink_node_alerting_factory._alerting_state = {
            self.test_parent_id: {
                self.test_node_id: self.test_dummy_state,
                self.test_dummy_node_id1: self.test_dummy_state,
            },
            self.test_dummy_parent_id1: {
                self.test_dummy_node_id2: self.test_dummy_state
            }
        }
        expected_state = copy.deepcopy(
            self.chainlink_node_alerting_factory.alerting_state)

        self.chainlink_node_alerting_factory.create_alerting_state(
            self.test_parent_id, self.test_node_id, self.cl_node_alerts_config)

        self.assertEqual(expected_state,
                         self.chainlink_node_alerting_factory.alerting_state)

    def test_remove_chain_alerting_state_removes_chain_alerting_state_correctly(
            self) -> None:
        """
        In this test we will check that the remove function removes the alerting
        state of the given chain
        """
        self.chainlink_node_alerting_factory._alerting_state = {
            self.test_parent_id: {
                self.test_node_id: self.test_dummy_state,
                self.test_dummy_node_id1: self.test_dummy_state,
            },
            self.test_dummy_parent_id1: {
                self.test_dummy_node_id2: self.test_dummy_state
            }
        }
        expected_state = copy.deepcopy(
            self.chainlink_node_alerting_factory.alerting_state)
        del expected_state[self.test_parent_id]

        self.chainlink_node_alerting_factory.remove_chain_alerting_state(
            self.test_parent_id)
        self.assertEqual(expected_state,
                         self.chainlink_node_alerting_factory.alerting_state)

    def test_remove_chain_alerting_state_does_nothing_if_chain_does_not_exist(
            self) -> None:
        """
        In this test we will check that if no alerting state has been created
        for the chain, then the state is unmodified.
        """
        self.chainlink_node_alerting_factory._alerting_state = {
            self.test_parent_id: {
                self.test_node_id: self.test_dummy_state,
                self.test_dummy_node_id1: self.test_dummy_state,
            },
            self.test_dummy_parent_id1: {
                self.test_dummy_node_id2: self.test_dummy_state
            }
        }
        expected_state = copy.deepcopy(
            self.chainlink_node_alerting_factory.alerting_state)

        self.chainlink_node_alerting_factory.remove_chain_alerting_state(
            'bad_chain_id')
        self.assertEqual(expected_state,
                         self.chainlink_node_alerting_factory.alerting_state)<|MERGE_RESOLUTION|>--- conflicted
+++ resolved
@@ -6,14 +6,8 @@
 from src.alerter.factory.chainlink_node_alerting_factory import \
     ChainlinkNodeAlertingFactory
 from src.alerter.grouped_alerts_metric_code.node.chainlink_node_metric_code \
-<<<<<<< HEAD
     import GroupedChainlinkNodeAlertsMetricCode
 from src.configs.alerts.node.chainlink import ChainlinkNodeAlertsConfig
-=======
-    import \
-    GroupedChainlinkNodeAlertsMetricCode
-from src.configs.alerts.chainlink_node import ChainlinkNodeAlertsConfig
->>>>>>> 41bee94b
 from src.utils.configs import parse_alert_time_thresholds
 from src.utils.timing import (TimedTaskTracker, TimedTaskLimiter,
                               OccurrencesInTimePeriodTracker)
@@ -129,13 +123,13 @@
         warning_critical_sent_dict = {
             GroupedChainlinkNodeAlertsMetricCode.NoChangeInHeight.value: False,
             GroupedChainlinkNodeAlertsMetricCode.NoChangeInTotalHeadersReceived
-                .value: False,
+            .value: False,
             GroupedChainlinkNodeAlertsMetricCode.MaxUnconfirmedBlocksThreshold
-                .value: False,
+            .value: False,
             GroupedChainlinkNodeAlertsMetricCode.NoOfUnconfirmedTxsThreshold
-                .value: False,
+            .value: False,
             GroupedChainlinkNodeAlertsMetricCode.TotalErroredJobRunsThreshold
-                .value: False,
+            .value: False,
             GroupedChainlinkNodeAlertsMetricCode.EthBalanceThreshold.value:
                 False,
             GroupedChainlinkNodeAlertsMetricCode.NodeIsDown.value: False,
@@ -188,12 +182,12 @@
                     seconds=total_headers_thresholds['warning_threshold'])),
             GroupedChainlinkNodeAlertsMetricCode.
                 MaxUnconfirmedBlocksThreshold.value: TimedTaskTracker(
-                timedelta(seconds=unconfirmed_blocks_thresholds[
-                    'warning_time_window'])),
+                    timedelta(seconds=unconfirmed_blocks_thresholds[
+                        'warning_time_window'])),
             GroupedChainlinkNodeAlertsMetricCode.
                 NoOfUnconfirmedTxsThreshold.value: TimedTaskTracker(
-                timedelta(seconds=unconfirmed_txs_thresholds[
-                    'warning_time_window'])),
+                    timedelta(seconds=unconfirmed_txs_thresholds[
+                        'warning_time_window'])),
             GroupedChainlinkNodeAlertsMetricCode.NodeIsDown.value:
                 TimedTaskTracker(timedelta(seconds=node_is_down_thresholds[
                     'warning_threshold'])),
@@ -208,12 +202,12 @@
                     'critical_threshold'])),
             GroupedChainlinkNodeAlertsMetricCode.
                 MaxUnconfirmedBlocksThreshold.value: TimedTaskTracker(
-                timedelta(seconds=unconfirmed_blocks_thresholds[
-                    'critical_time_window'])),
+                    timedelta(seconds=unconfirmed_blocks_thresholds[
+                        'critical_time_window'])),
             GroupedChainlinkNodeAlertsMetricCode.
                 NoOfUnconfirmedTxsThreshold.value: TimedTaskTracker(
-                timedelta(seconds=unconfirmed_txs_thresholds[
-                    'critical_time_window'])),
+                    timedelta(seconds=unconfirmed_txs_thresholds[
+                        'critical_time_window'])),
             GroupedChainlinkNodeAlertsMetricCode.NodeIsDown.value:
                 TimedTaskTracker(timedelta(seconds=node_is_down_thresholds[
                     'critical_threshold'])),
@@ -228,16 +222,16 @@
                     seconds=total_headers_thresholds['critical_repeat'])),
             GroupedChainlinkNodeAlertsMetricCode.
                 MaxUnconfirmedBlocksThreshold.value: TimedTaskLimiter(
-                timedelta(seconds=unconfirmed_blocks_thresholds[
-                    'critical_repeat'])),
+                    timedelta(seconds=unconfirmed_blocks_thresholds[
+                        'critical_repeat'])),
             GroupedChainlinkNodeAlertsMetricCode.
                 NoOfUnconfirmedTxsThreshold.value: TimedTaskLimiter(
-                timedelta(seconds=unconfirmed_txs_thresholds[
-                    'critical_repeat'])),
+                    timedelta(seconds=unconfirmed_txs_thresholds[
+                        'critical_repeat'])),
             GroupedChainlinkNodeAlertsMetricCode.
                 TotalErroredJobRunsThreshold.value: TimedTaskLimiter(
-                timedelta(seconds=error_jobs_thresholds[
-                    'critical_repeat'])),
+                    timedelta(seconds=error_jobs_thresholds[
+                        'critical_repeat'])),
             GroupedChainlinkNodeAlertsMetricCode.EthBalanceThreshold.value:
                 TimedTaskLimiter(timedelta(seconds=eth_balance_thresholds[
                     'critical_repeat'])),
@@ -247,15 +241,15 @@
         }
         warning_occurrences_in_period_tracker = {
             GroupedChainlinkNodeAlertsMetricCode.
-                TotalErroredJobRunsThreshold.value:
-                OccurrencesInTimePeriodTracker(timedelta(
-                    seconds=error_jobs_thresholds['warning_time_window'])),
+            TotalErroredJobRunsThreshold.value:
+            OccurrencesInTimePeriodTracker(timedelta(
+                seconds=error_jobs_thresholds['warning_time_window'])),
         }
         critical_occurrences_in_period_tracker = {
             GroupedChainlinkNodeAlertsMetricCode.
-                TotalErroredJobRunsThreshold.value:
-                OccurrencesInTimePeriodTracker(timedelta(
-                    seconds=error_jobs_thresholds['critical_time_window'])),
+            TotalErroredJobRunsThreshold.value:
+            OccurrencesInTimePeriodTracker(timedelta(
+                seconds=error_jobs_thresholds['critical_time_window'])),
         }
 
         expected_state = {
