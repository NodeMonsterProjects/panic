import copy
import json
import logging
import multiprocessing
import time
import unittest
from datetime import timedelta, datetime
from multiprocessing import Process
from unittest import mock

import pika
import pika.exceptions
from freezegun import freeze_time

from src.configs.system import SystemConfig
from src.message_broker.rabbitmq import RabbitMQApi
from src.monitors.managers.system import (SystemMonitorsManager,
                                          SYS_MON_MAN_INPUT_QUEUE,
                                          SYS_MON_MAN_INPUT_ROUTING_KEY,
                                          SYS_MON_MAN_ROUTING_KEY_CHAINS,
                                          SYS_MON_MAN_ROUTING_KEY_GEN)
from src.monitors.starters import start_system_monitor
from src.utils import env
from src.utils.constants import (HEALTH_CHECK_EXCHANGE, CONFIG_EXCHANGE,
                                 SYSTEM_MONITORS_MANAGER_CONFIGS_QUEUE_NAME,
                                 SYSTEM_MONITOR_NAME_TEMPLATE)
from src.utils.exceptions import PANICException
from src.utils.types import str_to_bool
from test.utils.utils import infinite_fn


class TestSystemMonitorsManager(unittest.TestCase):
    def setUp(self) -> None:
        self.dummy_logger = logging.getLogger('Dummy')
        self.dummy_logger.disabled = True
        self.connection_check_time_interval = timedelta(seconds=0)
        self.rabbit_ip = env.RABBIT_IP
        self.rabbitmq = RabbitMQApi(
            self.dummy_logger, self.rabbit_ip,
            connection_check_time_interval=self.connection_check_time_interval)
        self.manager_name = 'test_system_monitors_manager'
        self.test_queue_name = 'Test Queue'
        self.test_data_str = 'test data'
        self.test_heartbeat = {
            'component_name': 'Test Component',
<<<<<<< HEAD
=======
            'is_alive': True,
>>>>>>> 6e1dbbf2
            'timestamp': datetime(2012, 1, 1).timestamp(),
        }
        self.dummy_process1 = Process(target=infinite_fn, args=())
        self.dummy_process1.daemon = True
        self.dummy_process2 = Process(target=infinite_fn, args=())
        self.dummy_process2.daemon = True
        self.dummy_process3 = Process(target=infinite_fn, args=())
        self.dummy_process3.daemon = True
        self.config_process_dict_example = {
            'config_id1': {
                'component_name': SYSTEM_MONITOR_NAME_TEMPLATE.format(
                    'system_1'),
                'process': self.dummy_process1,
                'chain': 'Substrate Polkadot'
            },
            'config_id2': {
                'component_name': SYSTEM_MONITOR_NAME_TEMPLATE.format(
                    'system_2'),
                'process': self.dummy_process2,
                'chain': 'general'
            },
        }
        self.systems_configs_example = {
            'Substrate Polkadot': {
                'config_id1': {
                    'id': 'config_id1',
                    'parent_id': 'chain_1',
                    'name': 'system_1',
                    'exporter_url': 'dummy_url1',
                    'monitor_system': "True",
                }
            },
            'general': {
                'config_id2': {
                    'id': 'config_id2',
                    'parent_id': 'GENERAL',
                    'name': 'system_2',
                    'exporter_url': 'dummy_url2',
                    'monitor_system': "True",
                }
            },
        }
        self.sent_configs_example_chain = {
            'config_id1': {
                'id': 'config_id1',
                'parent_id': 'chain_1',
                'name': 'system_1',
                'exporter_url': 'dummy_url1',
                'monitor_system': "True",
            }
        }
        self.sent_configs_example_general = {
            'config_id2': {
                'id': 'config_id2',
                'parent_id': 'GENERAL',
                'name': 'system_2',
                'exporter_url': 'dummy_url2',
                'monitor_system': "True",
            }
        }
        self.system_id_new = 'config_id3'
        self.parent_id_new = 'chain_1'
        self.system_name_new = 'system_3'
        self.monitor_system_new = True
        self.node_exporter_url_new = 'dummy_url3'
        self.chain_example_new = 'Substrate Polkadot'
        self.system_config_example = SystemConfig(self.system_id_new,
                                                  self.parent_id_new,
                                                  self.system_name_new,
                                                  self.monitor_system_new,
                                                  self.node_exporter_url_new)
        self.test_manager = SystemMonitorsManager(
            self.dummy_logger, self.manager_name, self.rabbitmq)
        self.chains_routing_key = 'chains.Substrate.Polkadot.nodes_config'
        self.general_routing_key = SYS_MON_MAN_ROUTING_KEY_GEN
        self.test_exception = PANICException('test_exception', 1)

    def tearDown(self) -> None:
        # Delete any queues and exchanges which are common across many tests
        try:
            self.test_manager.rabbitmq.connect()

            # Declare them before just in case there are tests which do not
            # use these queues and exchanges
            self.test_manager.rabbitmq.queue_declare(
                queue=self.test_queue_name, durable=True, exclusive=False,
                auto_delete=False, passive=False
            )
            self.test_manager.rabbitmq.queue_declare(
                SYS_MON_MAN_INPUT_QUEUE, False, True, False, False)
            self.test_manager.rabbitmq.queue_declare(
                SYSTEM_MONITORS_MANAGER_CONFIGS_QUEUE_NAME, False, True, False,
                False)
            self.test_manager.rabbitmq.exchange_declare(
                CONFIG_EXCHANGE, 'topic', False, True, False, False)
            self.test_manager.rabbitmq.exchange_declare(
                HEALTH_CHECK_EXCHANGE, 'topic', False, True, False, False)

            self.test_manager.rabbitmq.queue_purge(self.test_queue_name)
            self.test_manager.rabbitmq.queue_purge(SYS_MON_MAN_INPUT_QUEUE)
            self.test_manager.rabbitmq.queue_purge(
                SYSTEM_MONITORS_MANAGER_CONFIGS_QUEUE_NAME)
            self.test_manager.rabbitmq.queue_delete(self.test_queue_name)
            self.test_manager.rabbitmq.queue_delete(SYS_MON_MAN_INPUT_QUEUE)
            self.test_manager.rabbitmq.queue_delete(
                SYSTEM_MONITORS_MANAGER_CONFIGS_QUEUE_NAME)
            self.test_manager.rabbitmq.exchange_delete(HEALTH_CHECK_EXCHANGE)
            self.test_manager.rabbitmq.exchange_delete(CONFIG_EXCHANGE)
            self.test_manager.rabbitmq.disconnect()
        except Exception as e:
            print("Deletion of queues and exchanges failed: {}".format(e))

        self.dummy_logger = None
        self.rabbitmq = None
        self.dummy_process1 = None
        self.dummy_process2 = None
        self.dummy_process3 = None
        self.config_process_dict_example = None
        self.systems_configs_example = None
        self.system_config_example = None
        self.test_manager = None
        self.test_exception = None

    def test_str_returns_manager_name(self) -> None:
        self.assertEqual(self.manager_name, str(self.test_manager))

    def test_config_process_dict_returns_config_process_dict(self) -> None:
        self.test_manager._config_process_dict = \
            self.config_process_dict_example
        self.assertEqual(self.config_process_dict_example,
                         self.test_manager.config_process_dict)

    def test_name_returns_manager_name(self) -> None:
        self.assertEqual(self.manager_name, self.test_manager.name)

    def test_systems_configs_returns_systems_configs(self) -> None:
        self.test_manager._systems_configs = self.systems_configs_example
        self.assertEqual(self.systems_configs_example,
                         self.test_manager.systems_configs)

    @mock.patch.object(RabbitMQApi, "start_consuming")
    def test_listen_for_data_calls_start_consuming(
            self, mock_start_consuming) -> None:
        mock_start_consuming.return_value = None
        self.test_manager._listen_for_data()
        mock_start_consuming.assert_called_once()

    def test_initialise_rabbitmq_initialises_everything_as_expected(
            self) -> None:
        try:
            # To make sure that there is no connection/channel already
            # established
            self.assertIsNone(self.rabbitmq.connection)
            self.assertIsNone(self.rabbitmq.channel)

            # To make sure that the exchanges and queues have not already been
            # declared
            self.rabbitmq.connect()
            self.test_manager.rabbitmq.queue_delete(SYS_MON_MAN_INPUT_QUEUE)
            self.test_manager.rabbitmq.queue_delete(
                SYSTEM_MONITORS_MANAGER_CONFIGS_QUEUE_NAME)
            self.test_manager.rabbitmq.exchange_delete(HEALTH_CHECK_EXCHANGE)
            self.test_manager.rabbitmq.exchange_delete(CONFIG_EXCHANGE)
            self.rabbitmq.disconnect()

            self.test_manager._initialise_rabbitmq()

            # Perform checks that the connection has been opened, marked as open
            # and that the delivery confirmation variable is set.
            self.assertTrue(self.test_manager.rabbitmq.is_connected)
            self.assertTrue(self.test_manager.rabbitmq.connection.is_open)
            self.assertTrue(
                self.test_manager.rabbitmq.channel._delivery_confirmation)

            # Check whether the exchanges and queues have been creating by
            # sending messages with the same routing keys as for the queues. We
            # will also check if the size of the queues is 0 to confirm that
            # basic_consume was called (it will store the msg in the component
            # memory immediately). If one of the exchanges or queues is not
            # created, then either an exception will be thrown or the queue size
            # would be 1. Note when deleting the exchanges in the beginning we
            # also released every binding, hence there are no other queue binded
            # with the same routing key to any exchange at this point.
            self.test_manager.rabbitmq.basic_publish_confirm(
                exchange=HEALTH_CHECK_EXCHANGE,
                routing_key=SYS_MON_MAN_INPUT_ROUTING_KEY,
                body=self.test_data_str, is_body_dict=False,
                properties=pika.BasicProperties(delivery_mode=2),
                mandatory=True)
            self.test_manager.rabbitmq.basic_publish_confirm(
                exchange=CONFIG_EXCHANGE,
                routing_key=SYS_MON_MAN_ROUTING_KEY_CHAINS,
                body=self.test_data_str, is_body_dict=False,
                properties=pika.BasicProperties(delivery_mode=2),
                mandatory=True)
            self.test_manager.rabbitmq.basic_publish_confirm(
                exchange=CONFIG_EXCHANGE,
                routing_key=SYS_MON_MAN_ROUTING_KEY_GEN,
                body=self.test_data_str, is_body_dict=False,
                properties=pika.BasicProperties(delivery_mode=2),
                mandatory=True)

            # Re-declare queue to get the number of messages
            res = self.test_manager.rabbitmq.queue_declare(
                SYS_MON_MAN_INPUT_QUEUE, False, True, False, False)
            self.assertEqual(0, res.method.message_count)
            res = self.test_manager.rabbitmq.queue_declare(
                SYSTEM_MONITORS_MANAGER_CONFIGS_QUEUE_NAME, False, True, False,
                False)
            self.assertEqual(0, res.method.message_count)
        except Exception as e:
            self.fail("Test failed: {}".format(e))

    def test_send_heartbeat_sends_a_heartbeat_correctly(self) -> None:
        # This test creates a queue which receives messages with the same
        # routing key as the ones sent by send_heartbeat, and checks that the
        # heartbeat is received
        try:
            self.test_manager._initialise_rabbitmq()

            # Delete the queue before to avoid messages in the queue on error.
            self.test_manager.rabbitmq.queue_delete(self.test_queue_name)

            res = self.test_manager.rabbitmq.queue_declare(
                queue=self.test_queue_name, durable=True, exclusive=False,
                auto_delete=False, passive=False
            )
            self.assertEqual(0, res.method.message_count)
            self.test_manager.rabbitmq.queue_bind(
                queue=self.test_queue_name, exchange=HEALTH_CHECK_EXCHANGE,
                routing_key='heartbeat.manager')
            self.test_manager._send_heartbeat(self.test_heartbeat)

            # By re-declaring the queue again we can get the number of messages
            # in the queue.
            res = self.test_manager.rabbitmq.queue_declare(
                queue=self.test_queue_name, durable=True, exclusive=False,
                auto_delete=False, passive=True
            )
            self.assertEqual(1, res.method.message_count)

            # Check that the message received is actually the HB
            _, _, body = self.test_manager.rabbitmq.basic_get(
                self.test_queue_name)
            self.assertEqual(self.test_heartbeat, json.loads(body))
        except Exception as e:
            self.fail("Test failed: {}".format(e))

    @mock.patch.object(multiprocessing.Process, "start")
    @mock.patch.object(multiprocessing, 'Process')
    def test_create_and_start_monitor_process_stores_the_correct_process_info(
            self, mock_init, mock_start) -> None:
        mock_start.return_value = None
        mock_init.return_value = self.dummy_process3
        self.test_manager._config_process_dict = \
            self.config_process_dict_example
        expected_output = {
            'config_id1': {
                'component_name': SYSTEM_MONITOR_NAME_TEMPLATE.format(
                    'system_1'),
                'process': self.dummy_process1,
                'chain': 'Substrate Polkadot'
            },
            'config_id2': {
                'component_name': SYSTEM_MONITOR_NAME_TEMPLATE.format(
                    'system_2'),
                'process': self.dummy_process2,
                'chain': 'general'
            },
            self.system_id_new: {}
        }
        new_entry = expected_output[self.system_id_new]
        new_entry['component_name'] = SYSTEM_MONITOR_NAME_TEMPLATE.format(
            self.system_name_new)
        new_entry['chain'] = self.chain_example_new
        new_entry['process'] = self.dummy_process3

        self.test_manager._create_and_start_monitor_process(
            self.system_config_example, self.system_id_new,
            self.chain_example_new)

        self.assertEqual(expected_output, self.test_manager.config_process_dict)

    @mock.patch.object(multiprocessing.Process, "start")
    def test_create_and_start_monitor_process_creates_the_correct_process(
            self, mock_start) -> None:
        mock_start.return_value = None

        self.test_manager._create_and_start_monitor_process(
            self.system_config_example, self.system_id_new,
            self.chain_example_new)

        new_entry = self.test_manager.config_process_dict[self.system_id_new]
        new_entry_process = new_entry['process']
        self.assertTrue(new_entry_process.daemon)
        self.assertEqual(1, len(new_entry_process._args))
        self.assertEqual(self.system_config_example, new_entry_process._args[0])
        self.assertEqual(start_system_monitor, new_entry_process._target)

    @mock.patch("src.monitors.starters.create_logger")
    def test_create_and_start_monitor_process_starts_the_process(
            self, mock_create_logger) -> None:
        mock_create_logger.return_value = self.dummy_logger
        self.test_manager._create_and_start_monitor_process(
            self.system_config_example, self.system_id_new,
            self.chain_example_new)

        # We need to sleep to give some time for the monitor to be initialised,
        # otherwise the process would not terminate
        time.sleep(1)

        new_entry = self.test_manager.config_process_dict[self.system_id_new]
        new_entry_process = new_entry['process']
        self.assertTrue(new_entry_process.is_alive())

        new_entry_process.terminate()
        new_entry_process.join()

    @mock.patch.object(RabbitMQApi, "basic_ack")
    def test_process_configs_ignores_default_key(self, mock_ack) -> None:
        # This test will pass if the stored systems config does not change.
        # This would mean that the DEFAULT key was ignored, otherwise, it would
        # have been included as a new config.
        mock_ack.return_value = None
        old_systems_configs = copy.deepcopy(self.systems_configs_example)
        self.test_manager._systems_configs = self.systems_configs_example

        # We will pass the acceptable schema as a value to make sure that the
        # default key will never be added. By passing the schema we will also
        # prevent processing errors from happening.
        self.sent_configs_example_chain['DEFAULT'] = {
            'id': 'default_id1',
            'parent_id': 'chain_1',
            'name': 'default_system_1',
            'exporter_url': 'default_dummy_url1',
            'monitor_system': "True",
        }
        self.sent_configs_example_general['DEFAULT'] = {
            'id': 'default_id2',
            'parent_id': 'GENERAL',
            'name': 'default_system_2',
            'exporter_url': 'default_dummy_url2',
            'monitor_system': "True",
        }

        try:
            # Must create a connection so that the blocking channel is passed
            self.test_manager.rabbitmq.connect()
            blocking_channel = self.test_manager.rabbitmq.channel
            method_chains = pika.spec.Basic.Deliver(
                routing_key=self.chains_routing_key)
            method_general = pika.spec.Basic.Deliver(
                routing_key=self.general_routing_key)
            body_chain = json.dumps(self.sent_configs_example_chain)
            body_general = json.dumps(self.sent_configs_example_general)
            properties = pika.spec.BasicProperties()

            # We will send the message twice with both general and chain
            # routing keys to make sure that the DEFAULT key is ignored in both
            # cases
            self.test_manager._process_configs(blocking_channel, method_general,
                                               properties, body_general)
            self.assertEqual(old_systems_configs,
                             self.test_manager.systems_configs)
            self.test_manager._process_configs(blocking_channel, method_chains,
                                               properties, body_chain)
            self.assertEqual(old_systems_configs,
                             self.test_manager.systems_configs)
        except Exception as e:
            self.fail("Test failed: {}".format(e))

    @mock.patch.object(RabbitMQApi, "basic_ack")
    @mock.patch.object(SystemMonitorsManager,
                       "_create_and_start_monitor_process")
    def test_process_configs_stores_new_configs_to_be_monitored_correctly(
            self, startup_mock, mock_ack) -> None:
        # We will check whether new configs are added to the state. Since some
        # new configs have `monitor_system = False` we are also testing that
        # new configs are ignored if they should not be monitored.

        mock_ack.return_value = None
        startup_mock.return_value = None
        new_configs_chain = {
            'config_id1': {
                'id': 'config_id1',
                'parent_id': 'chain_1',
                'name': 'system_1',
                'exporter_url': 'dummy_url1',
                'monitor_system': "True",
            },
            'config_id3': {
                'id': 'config_id3',
                'parent_id': 'chain_1',
                'name': 'system_3',
                'exporter_url': 'dummy_url3',
                'monitor_system': "True",
            },
            'config_id4': {
                'id': 'config_id4',
                'parent_id': 'chain_1',
                'name': 'system_4',
                'exporter_url': 'dummy_url4',
                'monitor_system': "False",
            }
        }
        new_configs_general = {
            'config_id2': {
                'id': 'config_id2',
                'parent_id': 'GENERAL',
                'name': 'system_2',
                'exporter_url': 'dummy_url2',
                'monitor_system': "True",
            },
            'config_id5': {
                'id': 'config_id5',
                'parent_id': 'GENERAL',
                'name': 'system_5',
                'exporter_url': 'dummy_url5',
                'monitor_system': "True",
            },
            'config_id6': {
                'id': 'config_id6',
                'parent_id': 'GENERAL',
                'name': 'system_6',
                'exporter_url': 'dummy_url6',
                'monitor_system': "False",
            }
        }
        try:
            # Must create a connection so that the blocking channel is passed
            self.test_manager.rabbitmq.connect()
            blocking_channel = self.test_manager.rabbitmq.channel

            # We will send new configs through both the existing and
            # non-existing chain and general paths to make sure that all routes
            # work as expected.
            method_chains = pika.spec.Basic.Deliver(
                routing_key=self.chains_routing_key)
            method_general = pika.spec.Basic.Deliver(
                routing_key=self.general_routing_key)
            body_chain_initial = json.dumps(
                self.sent_configs_example_chain)
            body_general_initial = json.dumps(
                self.sent_configs_example_general)
            body_new_configs_chain = json.dumps(new_configs_chain)
            body_new_configs_general = json.dumps(new_configs_general)
            properties = pika.spec.BasicProperties()

            self.test_manager._process_configs(blocking_channel, method_chains,
                                               properties, body_chain_initial)
            self.test_manager._process_configs(blocking_channel, method_general,
                                               properties, body_general_initial)
            expected_output = copy.deepcopy(self.systems_configs_example)
            self.assertEqual(expected_output, self.test_manager.systems_configs)

            self.test_manager._process_configs(blocking_channel, method_chains,
                                               properties,
                                               body_new_configs_chain)
            self.test_manager._process_configs(blocking_channel, method_general,
                                               properties,
                                               body_new_configs_general)
            expected_output['Substrate Polkadot']['config_id3'] = \
                new_configs_chain['config_id3']
            expected_output['general']['config_id5'] = \
                new_configs_general['config_id5']
            self.assertEqual(expected_output, self.test_manager.systems_configs)
        except Exception as e:
            self.fail("Test failed: {}".format(e))

    @mock.patch.object(RabbitMQApi, "basic_ack")
    @mock.patch.object(SystemMonitorsManager,
                       "_create_and_start_monitor_process")
    @mock.patch.object(multiprocessing.Process, "terminate")
    @mock.patch.object(multiprocessing.Process, "join")
    def test_process_configs_stores_modified_configs_to_be_monitored_correctly(
            self, join_mock, terminate_mock, startup_mock, mock_ack) -> None:
        # In this test we will check that modified configurations with
        # `monitor_system = True` are stored correctly in the state. Some
        # configurations will have `monitor_system = False` to check whether the
        # monitor associated with the previous configuration is terminated.

        mock_ack.return_value = None
        startup_mock.return_value = None
        join_mock.return_value = None
        terminate_mock.return_value = None
        self.test_manager._systems_configs = self.systems_configs_example
        self.test_manager._config_process_dict = \
            self.config_process_dict_example

        new_configs_chain_monitor_true = {
            'config_id1': {
                'id': 'config_id1',
                'parent_id': 'chain_1',
                'name': 'new_system_name_chain',
                'exporter_url': 'dummy_url1',
                'monitor_system': "True",
            },
        }
        new_configs_chain_monitor_false = {
            'config_id1': {
                'id': 'config_id1',
                'parent_id': 'chain_1',
                'name': 'new_system_name_chain',
                'exporter_url': 'dummy_url1',
                'monitor_system': "False",
            },
        }
        new_configs_general_monitor_true = {
            'config_id2': {
                'id': 'config_id2',
                'parent_id': 'GENERAL',
                'name': 'new_system_name_general',
                'exporter_url': 'dummy_url2',
                'monitor_system': "True",
            },
        }
        new_configs_general_monitor_false = {
            'config_id2': {
                'id': 'config_id2',
                'parent_id': 'GENERAL',
                'name': 'new_system_name_general',
                'exporter_url': 'dummy_url2',
                'monitor_system': "false",
            },
        }
        try:
            # Must create a connection so that the blocking channel is passed
            self.test_manager.rabbitmq.connect()
            blocking_channel = self.test_manager.rabbitmq.channel
            method_chains = pika.spec.Basic.Deliver(
                routing_key=self.chains_routing_key)
            method_general = pika.spec.Basic.Deliver(
                routing_key=self.general_routing_key)
            body_chain_mon_true = json.dumps(new_configs_chain_monitor_true)
            body_general_mon_true = json.dumps(new_configs_general_monitor_true)
            body_chain_mon_false = json.dumps(new_configs_chain_monitor_false)
            body_general_mon_false = json.dumps(
                new_configs_general_monitor_false)
            properties = pika.spec.BasicProperties()
            expected_output = copy.deepcopy(self.systems_configs_example)

            self.test_manager._process_configs(blocking_channel, method_chains,
                                               properties, body_chain_mon_true)
            expected_output['Substrate Polkadot']['config_id1'] = \
                new_configs_chain_monitor_true['config_id1']
            self.assertEqual(expected_output, self.test_manager.systems_configs)

            self.test_manager._process_configs(blocking_channel, method_general,
                                               properties,
                                               body_general_mon_true)
            expected_output['general']['config_id2'] = \
                new_configs_general_monitor_true['config_id2']
            self.assertEqual(expected_output, self.test_manager.systems_configs)

            self.test_manager._process_configs(blocking_channel, method_chains,
                                               properties,
                                               body_chain_mon_false)
            expected_output['Substrate Polkadot'] = {}
            self.assertEqual(expected_output, self.test_manager.systems_configs)
            self.assertTrue(
                'config_id1' not in self.test_manager.config_process_dict)

            self.test_manager._process_configs(
                blocking_channel, method_general, properties,
                body_general_mon_false)
            expected_output['general'] = {}
            self.assertEqual(expected_output, self.test_manager.systems_configs)
            self.assertTrue(
                'config_id2' not in self.test_manager.config_process_dict)
        except Exception as e:
            self.fail("Test failed: {}".format(e))

    @mock.patch.object(RabbitMQApi, "basic_ack")
    @mock.patch.object(multiprocessing.Process, "terminate")
    @mock.patch.object(multiprocessing.Process, "join")
    def test_process_configs_removes_deleted_configs_from_state_correctly(
            self, join_mock, terminate_mock, mock_ack) -> None:
        # In this test we will check that removed configurations are actually
        # removed from the state

        mock_ack.return_value = None
        join_mock.return_value = None
        terminate_mock.return_value = None
        self.test_manager._systems_configs = self.systems_configs_example
        self.test_manager._config_process_dict = \
            self.config_process_dict_example

        new_configs_chain = {}
        new_configs_general = {}
        try:
            # Must create a connection so that the blocking channel is passed
            self.test_manager.rabbitmq.connect()
            blocking_channel = self.test_manager.rabbitmq.channel
            method_chains = pika.spec.Basic.Deliver(
                routing_key=self.chains_routing_key)
            method_general = pika.spec.Basic.Deliver(
                routing_key=self.general_routing_key)
            body_chain = json.dumps(new_configs_chain)
            body_general = json.dumps(new_configs_general)
            properties = pika.spec.BasicProperties()
            expected_output = copy.deepcopy(self.systems_configs_example)

            self.test_manager._process_configs(blocking_channel, method_chains,
                                               properties, body_chain)
            expected_output['Substrate Polkadot'] = {}
            self.assertEqual(expected_output, self.test_manager.systems_configs)
            self.assertTrue(
                'config_id1' not in self.test_manager.config_process_dict)

            self.test_manager._process_configs(blocking_channel, method_general,
                                               properties, body_general)
            expected_output['general'] = {}
            self.assertEqual(expected_output, self.test_manager.systems_configs)
            self.assertTrue(
                'config_id2' not in self.test_manager.config_process_dict)
        except Exception as e:
            self.fail("Test failed: {}".format(e))

    @mock.patch.object(RabbitMQApi, "basic_ack")
    @mock.patch.object(SystemMonitorsManager,
                       "_create_and_start_monitor_process")
    def test_proc_configs_starts_new_monitors_for_new_configs_to_be_monitored(
            self, startup_mock, mock_ack) -> None:
        # We will check whether _create_and_start_monitor_process is called
        # correctly on each newly added configuration if
        # `monitor_system = True`. Implicitly we will be also testing that if
        # `monitor_system = False` no new monitor is created.

        mock_ack.return_value = None
        startup_mock.return_value = None
        new_configs_chain = {
            'config_id1': {
                'id': 'config_id1',
                'parent_id': 'chain_1',
                'name': 'system_1',
                'exporter_url': 'dummy_url1',
                'monitor_system': "True",
            },
            'config_id3': {
                'id': 'config_id3',
                'parent_id': 'chain_1',
                'name': 'system_3',
                'exporter_url': 'dummy_url3',
                'monitor_system': "True",
            },
            'config_id4': {
                'id': 'config_id4',
                'parent_id': 'chain_1',
                'name': 'system_4',
                'exporter_url': 'dummy_url4',
                'monitor_system': "False",
            }
        }
        new_configs_general = {
            'config_id2': {
                'id': 'config_id2',
                'parent_id': 'GENERAL',
                'name': 'system_2',
                'exporter_url': 'dummy_url2',
                'monitor_system': "True",
            },
            'config_id5': {
                'id': 'config_id5',
                'parent_id': 'GENERAL',
                'name': 'system_5',
                'exporter_url': 'dummy_url5',
                'monitor_system': "True",
            },
            'config_id6': {
                'id': 'config_id6',
                'parent_id': 'GENERAL',
                'name': 'system_6',
                'exporter_url': 'dummy_url6',
                'monitor_system': "False",
            }
        }
        try:
            # Must create a connection so that the blocking channel is passed
            self.test_manager.rabbitmq.connect()
            blocking_channel = self.test_manager.rabbitmq.channel

            # We will send new configs through both the existing and
            # non-existing chain and general paths to make sure that all routes
            # work as expected.
            method_chains = pika.spec.Basic.Deliver(
                routing_key=self.chains_routing_key)
            method_general = pika.spec.Basic.Deliver(
                routing_key=self.general_routing_key)
            body_chain_initial = json.dumps(
                self.sent_configs_example_chain)
            body_general_initial = json.dumps(
                self.sent_configs_example_general)
            body_new_configs_chain = json.dumps(new_configs_chain)
            body_new_configs_general = json.dumps(new_configs_general)
            properties = pika.spec.BasicProperties()

            self.test_manager._process_configs(blocking_channel, method_chains,
                                               properties, body_chain_initial)
            self.assertEqual(1, startup_mock.call_count)
            args, _ = startup_mock.call_args
            self.assertTrue('config_id1' and 'Substrate Polkadot' in args)
            self.assertEqual(
                self.sent_configs_example_chain['config_id1']['id'],
                args[0].system_id)
            self.assertEqual(
                self.sent_configs_example_chain['config_id1']['parent_id'],
                args[0].parent_id)
            self.assertEqual(
                self.sent_configs_example_chain['config_id1']['name'],
                args[0].system_name)
            self.assertEqual(
                str_to_bool(
                    self.sent_configs_example_chain['config_id1']
                    ['monitor_system']), args[0].monitor_system)
            self.assertEqual(
                self.sent_configs_example_chain['config_id1']['exporter_url'],
                args[0].node_exporter_url)

            self.test_manager._process_configs(blocking_channel, method_chains,
                                               properties,
                                               body_new_configs_chain)
            self.assertEqual(2, startup_mock.call_count)
            args, _ = startup_mock.call_args
            self.assertTrue('config_id3' and 'Substrate Polkadot' in args)
            self.assertEqual(new_configs_chain['config_id3']['id'],
                             args[0].system_id)
            self.assertEqual(new_configs_chain['config_id3']['parent_id'],
                             args[0].parent_id)
            self.assertEqual(new_configs_chain['config_id3']['name'],
                             args[0].system_name)
            self.assertEqual(
                str_to_bool(new_configs_chain['config_id3']['monitor_system']),
                args[0].monitor_system)
            self.assertEqual(new_configs_chain['config_id3']['exporter_url'],
                             args[0].node_exporter_url)

            self.test_manager._process_configs(blocking_channel, method_general,
                                               properties, body_general_initial)
            self.assertEqual(3, startup_mock.call_count)
            args, _ = startup_mock.call_args
            self.assertTrue('config_id2' and 'general' in args)
            self.assertEqual(
                self.sent_configs_example_general['config_id2']['id'],
                args[0].system_id)
            self.assertEqual(
                self.sent_configs_example_general['config_id2']['parent_id'],
                args[0].parent_id)
            self.assertEqual(
                self.sent_configs_example_general['config_id2']['name'],
                args[0].system_name)
            self.assertEqual(
                str_to_bool(
                    self.sent_configs_example_general['config_id2']
                    ['monitor_system']), args[0].monitor_system)
            self.assertEqual(
                self.sent_configs_example_general['config_id2']['exporter_url'],
                args[0].node_exporter_url)

            self.test_manager._process_configs(blocking_channel, method_general,
                                               properties,
                                               body_new_configs_general)
            self.assertEqual(4, startup_mock.call_count)
            args, _ = startup_mock.call_args
            self.assertTrue('config_id5' and 'general' in args)
            self.assertEqual(new_configs_general['config_id5']['id'],
                             args[0].system_id)
            self.assertEqual(new_configs_general['config_id5']['parent_id'],
                             args[0].parent_id)
            self.assertEqual(new_configs_general['config_id5']['name'],
                             args[0].system_name)
            self.assertEqual(
                str_to_bool(
                    new_configs_general['config_id5']['monitor_system']),
                args[0].monitor_system)
            self.assertEqual(new_configs_general['config_id5']['exporter_url'],
                             args[0].node_exporter_url)
        except Exception as e:
            self.fail("Test failed: {}".format(e))

    @mock.patch("src.monitors.starters.create_logger")
    @mock.patch.object(RabbitMQApi, "basic_ack")
    def test_proc_confs_term_and_starts_monitors_for_modified_confs_to_be_mon(
            self, mock_ack, mock_create_logger) -> None:
        # In this test we will check that modified configurations with
        # `monitor_system = True` will have new monitors started. Implicitly
        # we will be checking that modified configs with
        # `monitor_system = False` will only have their previous processes
        # terminated.

        mock_ack.return_value = None
        mock_create_logger.return_value = self.dummy_logger
        new_configs_chain_monitor_true = {
            'config_id1': {
                'id': 'config_id1',
                'parent_id': 'chain_1',
                'name': 'new_system_name_chain',
                'exporter_url': 'dummy_url1',
                'monitor_system': "True",
            },
        }
        new_configs_chain_monitor_false = {
            'config_id1': {
                'id': 'config_id1',
                'parent_id': 'chain_1',
                'name': 'new_system_name_chain',
                'exporter_url': 'dummy_url1',
                'monitor_system': "False",
            },
        }
        new_configs_general_monitor_true = {
            'config_id2': {
                'id': 'config_id2',
                'parent_id': 'GENERAL',
                'name': 'new_system_name_general',
                'exporter_url': 'dummy_url2',
                'monitor_system': "True",
            },
        }
        new_configs_general_monitor_false = {
            'config_id2': {
                'id': 'config_id2',
                'parent_id': 'GENERAL',
                'name': 'new_system_name_general',
                'exporter_url': 'dummy_url2',
                'monitor_system': "false",
            },
        }
        try:
            # Must create a connection so that the blocking channel is passed
            self.test_manager.rabbitmq.connect()
            blocking_channel = self.test_manager.rabbitmq.channel
            method_chains = pika.spec.Basic.Deliver(
                routing_key=self.chains_routing_key)
            method_general = pika.spec.Basic.Deliver(
                routing_key=self.general_routing_key)
            body_chain_initial = json.dumps(self.sent_configs_example_chain)
            body_general_initial = json.dumps(self.sent_configs_example_general)
            body_chain_mon_true = json.dumps(new_configs_chain_monitor_true)
            body_general_mon_true = json.dumps(new_configs_general_monitor_true)
            body_chain_mon_false = json.dumps(new_configs_chain_monitor_false)
            body_general_mon_false = json.dumps(
                new_configs_general_monitor_false)
            properties = pika.spec.BasicProperties()

            # First send the new configs as the state is empty
            self.test_manager._process_configs(blocking_channel, method_chains,
                                               properties, body_chain_initial)
            self.test_manager._process_configs(blocking_channel, method_general,
                                               properties, body_general_initial)

            # Assure that the processes have been started
            self.assertTrue(self.test_manager.config_process_dict[
                                'config_id1']['process'].is_alive())
            self.assertTrue(self.test_manager.config_process_dict[
                                'config_id2']['process'].is_alive())

            # Give some time till the process starts
            time.sleep(1)

            # Send the updated configs with `monitor_system = True`
            conf_id1_old_proc = self.test_manager.config_process_dict[
                'config_id1']['process']
            conf_id2_old_proc = self.test_manager.config_process_dict[
                'config_id2']['process']
            self.test_manager._process_configs(blocking_channel, method_chains,
                                               properties, body_chain_mon_true)
            self.test_manager._process_configs(blocking_channel, method_general,
                                               properties,
                                               body_general_mon_true)

            # Give some time till the process re-starts
            time.sleep(1)

            # Check that the old process has terminated and a new one has
            # started.
            self.assertFalse(conf_id1_old_proc.is_alive())
            self.assertTrue(self.test_manager.config_process_dict[
                                'config_id1']['process'].is_alive())
            self.assertFalse(conf_id2_old_proc.is_alive())
            self.assertTrue(self.test_manager.config_process_dict[
                                'config_id2']['process'].is_alive())

            # Send the updated configs with `monitor_system = False`
            conf_id1_old_proc = self.test_manager.config_process_dict[
                'config_id1']['process']
            conf_id2_old_proc = self.test_manager.config_process_dict[
                'config_id2']['process']
            self.test_manager._process_configs(blocking_channel, method_chains,
                                               properties, body_chain_mon_false)
            self.test_manager._process_configs(blocking_channel, method_general,
                                               properties,
                                               body_general_mon_false)

            # Give some time till the process stops
            time.sleep(1)

            # Check that the old process has terminated and that new ones have
            # not been started. If _create_start_process is called then the
            # config ids would be in config_process_dict
            self.assertFalse(conf_id1_old_proc.is_alive())
            self.assertFalse(
                'config_id1' in self.test_manager.config_process_dict)
            self.assertFalse(conf_id2_old_proc.is_alive())
            self.assertFalse(
                'config_id2' in self.test_manager.config_process_dict)
        except Exception as e:
            self.fail("Test failed: {}".format(e))

    @mock.patch.object(RabbitMQApi, "basic_ack")
    @mock.patch.object(SystemMonitorsManager,
                       "_create_and_start_monitor_process")
    @mock.patch.object(multiprocessing.Process, "join")
    @mock.patch.object(multiprocessing.Process, "terminate")
    def test_process_confs_restarts_an_updated_monitor_with_the_correct_conf(
            self, mock_terminate, mock_join, startup_mock, mock_ack) -> None:
        # We will check whether _create_and_start_monitor_process is called
        # correctly on an updated configuration.
        mock_ack.return_value = None
        startup_mock.return_value = None
        mock_join.return_value = None
        mock_terminate.return_value = None
        updated_configs_chain = {
            'config_id1': {
                'id': 'config_id1',
                'parent_id': 'chain_1',
                'name': 'changed_system_name_chain',
                'exporter_url': 'dummy_url1',
                'monitor_system': "True",
            },
        }
        updated_configs_general = {
            'config_id2': {
                'id': 'config_id2',
                'parent_id': 'GENERAL',
                'name': 'changed_system_name_gen',
                'exporter_url': 'dummy_url2',
                'monitor_system': "True",
            },
        }
        self.test_manager._systems_configs = self.systems_configs_example
        self.test_manager._config_process_dict = \
            self.config_process_dict_example
        try:
            # Must create a connection so that the blocking channel is passed
            self.test_manager.rabbitmq.connect()
            blocking_channel = self.test_manager.rabbitmq.channel

            # We will send new configs through both the existing and
            # non-existing chain and general paths to make sure that all routes
            # work as expected.
            method_chains = pika.spec.Basic.Deliver(
                routing_key=self.chains_routing_key)
            method_general = pika.spec.Basic.Deliver(
                routing_key=self.general_routing_key)
            body_updated_configs_chain = json.dumps(updated_configs_chain)
            body_updated_configs_general = json.dumps(updated_configs_general)
            properties = pika.spec.BasicProperties()

            self.test_manager._process_configs(blocking_channel, method_chains,
                                               properties,
                                               body_updated_configs_chain)
            self.assertEqual(1, startup_mock.call_count)
            args, _ = startup_mock.call_args
            self.assertTrue('config_id1' and 'Substrate Polkadot' in args)
            self.assertEqual(updated_configs_chain['config_id1']['id'],
                             args[0].system_id)
            self.assertEqual(updated_configs_chain['config_id1']['parent_id'],
                             args[0].parent_id)
            self.assertEqual(updated_configs_chain['config_id1']['name'],
                             args[0].system_name)
            self.assertEqual(
                str_to_bool(
                    updated_configs_chain['config_id1']['monitor_system']),
                args[0].monitor_system)
            self.assertEqual(
                updated_configs_chain['config_id1']['exporter_url'],
                args[0].node_exporter_url)

            self.test_manager._process_configs(blocking_channel, method_general,
                                               properties,
                                               body_updated_configs_general)
            self.assertEqual(2, startup_mock.call_count)
            args, _ = startup_mock.call_args
            self.assertTrue('config_id2' and 'general' in args)
            self.assertEqual(updated_configs_general['config_id2']['id'],
                             args[0].system_id)
            self.assertEqual(updated_configs_general['config_id2']['parent_id'],
                             args[0].parent_id)
            self.assertEqual(updated_configs_general['config_id2']['name'],
                             args[0].system_name)
            self.assertEqual(
                str_to_bool(
                    updated_configs_general['config_id2']['monitor_system']),
                args[0].monitor_system)
            self.assertEqual(
                updated_configs_general['config_id2']['exporter_url'],
                args[0].node_exporter_url)
        except Exception as e:
            self.fail("Test failed: {}".format(e))

    @mock.patch("src.monitors.starters.create_logger")
    @mock.patch.object(RabbitMQApi, "basic_ack")
    def test_process_configs_terminates_monitors_for_removed_configs(
            self, mock_ack, mock_create_logger) -> None:
        # In this test we will check that when a config is removed, it's monitor
        # is terminated by _process_configs.
        mock_ack.return_value = None
        mock_create_logger.return_value = self.dummy_logger
        try:
            # Must create a connection so that the blocking channel is passed
            self.test_manager.rabbitmq.connect()
            blocking_channel = self.test_manager.rabbitmq.channel
            method_chains = pika.spec.Basic.Deliver(
                routing_key=self.chains_routing_key)
            method_general = pika.spec.Basic.Deliver(
                routing_key=self.general_routing_key)
            body_chain_initial = json.dumps(self.sent_configs_example_chain)
            body_general_initial = json.dumps(self.sent_configs_example_general)
            body_chain_new = json.dumps({})
            body_general_new = json.dumps({})
            properties = pika.spec.BasicProperties()

            # First send the new configs as the state is empty
            self.test_manager._process_configs(blocking_channel, method_chains,
                                               properties, body_chain_initial)
            self.test_manager._process_configs(blocking_channel, method_general,
                                               properties, body_general_initial)

            # Give time for the monitors to start
            time.sleep(1)

            # Assure that the processes have been started
            self.assertTrue(self.test_manager.config_process_dict[
                                'config_id1']['process'].is_alive())
            self.assertTrue(self.test_manager.config_process_dict[
                                'config_id2']['process'].is_alive())

            # Send the updated configs
            conf_id1_old_proc = self.test_manager.config_process_dict[
                'config_id1']['process']
            conf_id2_old_proc = self.test_manager.config_process_dict[
                'config_id2']['process']
            self.test_manager._process_configs(blocking_channel, method_chains,
                                               properties, body_chain_new)
            self.test_manager._process_configs(blocking_channel, method_general,
                                               properties, body_general_new)

            # Give time for the monitors to stop
            time.sleep(1)

            # Check that the old process has terminated
            self.assertFalse(conf_id1_old_proc.is_alive())
            self.assertFalse(conf_id2_old_proc.is_alive())
        except Exception as e:
            self.fail("Test failed: {}".format(e))

    @mock.patch.object(RabbitMQApi, "basic_ack")
    def test_process_configs_ignores_new_configs_with_missing_keys(
            self, mock_ack) -> None:
        # We will check whether the state is kept intact if new configurations
        # with missing keys are sent. Exceptions should never be raised in this
        # case, and basic_ack must be called to ignore the message.
        mock_ack.return_value = None
        new_configs_chain = {
            'config_id3': {
                'id': 'config_id3',
                'parentfg_id': 'chain_1',
                'namfge': 'system_3',
                'exporfgter_url': 'dummy_url3',
                'monitorfg_system': "True",
            },
        }
        new_configs_general = {
            'config_id5': {
                'id': 'config_id5',
                'parentdfg_id': 'GENERAL',
                'namdfge': 'system_5',
                'exporter_urdfgl': 'dummy_url5',
                'monitor_systdfgem': "True",
            },
        }
        self.test_manager._systems_configs = self.systems_configs_example
        self.test_manager._config_process_dict = \
            self.config_process_dict_example
        try:
            # Must create a connection so that the blocking channel is passed
            self.test_manager.rabbitmq.connect()
            blocking_channel = self.test_manager.rabbitmq.channel

            # We will send new configs through both the existing and
            # non-existing chain and general paths to make sure that all routes
            # work as expected.
            method_chains = pika.spec.Basic.Deliver(
                routing_key=self.chains_routing_key)
            method_general = pika.spec.Basic.Deliver(
                routing_key=self.general_routing_key)
            body_new_configs_chain = json.dumps(new_configs_chain)
            body_new_configs_general = json.dumps(new_configs_general)
            properties = pika.spec.BasicProperties()

            self.test_manager._process_configs(blocking_channel, method_general,
                                               properties,
                                               body_new_configs_general)
            self.assertEqual(1, mock_ack.call_count)
            self.assertEqual(self.config_process_dict_example,
                             self.test_manager.config_process_dict)
            self.assertEqual(self.systems_configs_example,
                             self.test_manager.systems_configs)

            self.test_manager._process_configs(blocking_channel, method_chains,
                                               properties,
                                               body_new_configs_chain)
            self.assertEqual(2, mock_ack.call_count)
            self.assertEqual(self.config_process_dict_example,
                             self.test_manager.config_process_dict)
            self.assertEqual(self.systems_configs_example,
                             self.test_manager.systems_configs)
        except Exception as e:
            self.fail("Test failed: {}".format(e))

    @mock.patch.object(RabbitMQApi, "basic_ack")
    def test_process_configs_ignores_modified_configs_with_missing_keys(
            self, mock_ack) -> None:
        # We will check whether the state is kept intact if modified
        # configurations with missing keys are sent. Exceptions should never be
        # raised in this case, and basic_ack must be called to ignore the
        # message.
        mock_ack.return_value = None
        updated_configs_chain = {
            'config_id1': {
                'id': 'config_id1',
                'parentfg_id': 'chain_1',
                'namfge': 'system_1',
                'exporfgter_url': 'dummy_url1',
                'monitorfg_system': "True",
            },
        }
        updated_configs_general = {
            'config_id2': {
                'id': 'config_id2',
                'parentdfg_id': 'GENERAL',
                'namdfge': 'system_2',
                'exporter_urdfgl': 'dummy_url2',
                'monitor_systdfgem': "True",
            },
        }
        self.test_manager._systems_configs = self.systems_configs_example
        self.test_manager._config_process_dict = \
            self.config_process_dict_example
        try:
            # Must create a connection so that the blocking channel is passed
            self.test_manager.rabbitmq.connect()
            blocking_channel = self.test_manager.rabbitmq.channel

            # We will send new configs through both the existing and
            # non-existing chain and general paths to make sure that all routes
            # work as expected.
            method_chains = pika.spec.Basic.Deliver(
                routing_key=self.chains_routing_key)
            method_general = pika.spec.Basic.Deliver(
                routing_key=self.general_routing_key)
            body_updated_configs_chain = json.dumps(updated_configs_chain)
            body_updated_configs_general = json.dumps(updated_configs_general)
            properties = pika.spec.BasicProperties()

            self.test_manager._process_configs(blocking_channel, method_general,
                                               properties,
                                               body_updated_configs_general)
            self.assertEqual(1, mock_ack.call_count)
            self.assertEqual(self.config_process_dict_example,
                             self.test_manager.config_process_dict)
            self.assertEqual(self.systems_configs_example,
                             self.test_manager.systems_configs)

            self.test_manager._process_configs(blocking_channel, method_chains,
                                               properties,
                                               body_updated_configs_chain)
            self.assertEqual(2, mock_ack.call_count)
            self.assertEqual(self.config_process_dict_example,
                             self.test_manager.config_process_dict)
            self.assertEqual(self.systems_configs_example,
                             self.test_manager.systems_configs)
        except Exception as e:
            self.fail("Test failed: {}".format(e))

    @freeze_time("2012-01-01")
    @mock.patch("src.monitors.starters.create_logger")
    @mock.patch.object(RabbitMQApi, "basic_ack")
    def test_process_ping_sends_a_valid_hb_if_all_processes_are_alive(
            self, mock_ack, mock_create_logger) -> None:
        # This test creates a queue which receives messages with the same
        # routing key as the ones sent by send_heartbeat, and checks that the
        # received heartbeat is valid.
        mock_create_logger.return_value = self.dummy_logger
        mock_ack.return_value = None
        try:
            self.test_manager._initialise_rabbitmq()
            blocking_channel = self.test_manager.rabbitmq.channel
            method_chains = pika.spec.Basic.Deliver(
                routing_key=self.chains_routing_key)
            method_general = pika.spec.Basic.Deliver(
                routing_key=self.general_routing_key)
            body_chain_initial = json.dumps(self.sent_configs_example_chain)
            body_general_initial = json.dumps(self.sent_configs_example_general)
            properties = pika.spec.BasicProperties()

            # First send the new configs as the state is empty
            self.test_manager._process_configs(blocking_channel, method_chains,
                                               properties, body_chain_initial)
            self.test_manager._process_configs(blocking_channel, method_general,
                                               properties, body_general_initial)

            # Give time for the processes to start
            time.sleep(1)

            # Delete the queue before to avoid messages in the queue on error.
            self.test_manager.rabbitmq.queue_delete(self.test_queue_name)

            # Initialise
            method_hb = pika.spec.Basic.Deliver(routing_key='heartbeat.manager')
            body = 'ping'
            res = self.test_manager.rabbitmq.queue_declare(
                queue=self.test_queue_name, durable=True, exclusive=False,
                auto_delete=False, passive=False
            )
            self.assertEqual(0, res.method.message_count)
            self.test_manager.rabbitmq.queue_bind(
                queue=self.test_queue_name, exchange=HEALTH_CHECK_EXCHANGE,
                routing_key='heartbeat.manager')
            self.test_manager._process_ping(blocking_channel, method_hb,
                                            properties, body)

            # By re-declaring the queue again we can get the number of messages
            # in the queue.
            res = self.test_manager.rabbitmq.queue_declare(
                queue=self.test_queue_name, durable=True, exclusive=False,
                auto_delete=False, passive=True
            )
            self.assertEqual(1, res.method.message_count)

            # Check that the message received is a valid HB
            _, _, body = self.test_manager.rabbitmq.basic_get(
                self.test_queue_name)
            expected_output = {
                'component_name': self.test_manager.name,
                'running_processes':
                    [self.test_manager.config_process_dict['config_id1'][
                         'component_name'],
                     self.test_manager.config_process_dict['config_id2'][
                         'component_name']],
                'dead_processes': [],
                'timestamp': datetime(2012, 1, 1).timestamp(),
            }
            self.assertEqual(expected_output, json.loads(body))

            # Clean before test finishes
            self.test_manager.config_process_dict['config_id1'][
                'process'].terminate()
            self.test_manager.config_process_dict['config_id2'][
                'process'].terminate()
            self.test_manager.config_process_dict['config_id1'][
                'process'].join()
            self.test_manager.config_process_dict['config_id2'][
                'process'].join()
        except Exception as e:
            self.fail("Test failed: {}".format(e))

    @freeze_time("2012-01-01")
    @mock.patch("src.monitors.starters.create_logger")
    @mock.patch.object(RabbitMQApi, "basic_ack")
    def test_process_ping_sends_a_valid_hb_if_some_processes_alive_some_dead(
            self, mock_ack, mock_create_logger) -> None:
        # This test creates a queue which receives messages with the same
        # routing key as the ones sent by send_heartbeat, and checks that the
        # received heartbeat is valid.
        mock_create_logger.return_value = self.dummy_logger
        mock_ack.return_value = None
        try:
            self.test_manager._initialise_rabbitmq()
            blocking_channel = self.test_manager.rabbitmq.channel
            method_chains = pika.spec.Basic.Deliver(
                routing_key=self.chains_routing_key)
            method_general = pika.spec.Basic.Deliver(
                routing_key=self.general_routing_key)
            body_chain_initial = json.dumps(self.sent_configs_example_chain)
            body_general_initial = json.dumps(self.sent_configs_example_general)
            properties = pika.spec.BasicProperties()

            # First send the new configs as the state is empty
            self.test_manager._process_configs(blocking_channel, method_chains,
                                               properties, body_chain_initial)
            self.test_manager._process_configs(blocking_channel, method_general,
                                               properties, body_general_initial)

            # Give time for the processes to start
            time.sleep(1)

            self.test_manager.config_process_dict['config_id1'][
                'process'].terminate()
            self.test_manager.config_process_dict['config_id1'][
                'process'].join()

            # Give time for the process to stop
            time.sleep(1)

            # Delete the queue before to avoid messages in the queue on error.
            self.test_manager.rabbitmq.queue_delete(self.test_queue_name)

            # Initialise
            method_hb = pika.spec.Basic.Deliver(routing_key='heartbeat.manager')
            body = 'ping'
            res = self.test_manager.rabbitmq.queue_declare(
                queue=self.test_queue_name, durable=True, exclusive=False,
                auto_delete=False, passive=False
            )
            self.assertEqual(0, res.method.message_count)
            self.test_manager.rabbitmq.queue_bind(
                queue=self.test_queue_name, exchange=HEALTH_CHECK_EXCHANGE,
                routing_key='heartbeat.manager')
            self.test_manager._process_ping(blocking_channel, method_hb,
                                            properties, body)

            # By re-declaring the queue again we can get the number of messages
            # in the queue.
            res = self.test_manager.rabbitmq.queue_declare(
                queue=self.test_queue_name, durable=True, exclusive=False,
                auto_delete=False, passive=True
            )
            self.assertEqual(1, res.method.message_count)

            # Check that the message received is a valid HB
            _, _, body = self.test_manager.rabbitmq.basic_get(
                self.test_queue_name)
            expected_output = {
                'component_name': self.test_manager.name,
                'running_processes':
                    [self.test_manager.config_process_dict['config_id2'][
                         'component_name']],
                'dead_processes':
                    [self.test_manager.config_process_dict['config_id1'][
                         'component_name']],
                'timestamp': datetime(2012, 1, 1).timestamp(),
            }
            self.assertEqual(expected_output, json.loads(body))

            # Clean before test finishes
            self.test_manager.config_process_dict['config_id2'][
                'process'].terminate()
            self.test_manager.config_process_dict['config_id2'][
                'process'].join()
        except Exception as e:
            self.fail("Test failed: {}".format(e))

    @freeze_time("2012-01-01")
    @mock.patch("src.monitors.starters.create_logger")
    @mock.patch.object(RabbitMQApi, "basic_ack")
    def test_process_ping_sends_a_valid_hb_if_all_processes_dead(
            self, mock_ack, mock_create_logger) -> None:
        # This test creates a queue which receives messages with the same
        # routing key as the ones sent by send_heartbeat, and checks that the
        # received heartbeat is valid.
        mock_create_logger.return_value = self.dummy_logger
        mock_ack.return_value = None
        try:
            self.test_manager._initialise_rabbitmq()
            blocking_channel = self.test_manager.rabbitmq.channel
            method_chains = pika.spec.Basic.Deliver(
                routing_key=self.chains_routing_key)
            method_general = pika.spec.Basic.Deliver(
                routing_key=self.general_routing_key)
            body_chain_initial = json.dumps(self.sent_configs_example_chain)
            body_general_initial = json.dumps(self.sent_configs_example_general)
            properties = pika.spec.BasicProperties()

            # First send the new configs as the state is empty
            self.test_manager._process_configs(blocking_channel, method_chains,
                                               properties, body_chain_initial)
            self.test_manager._process_configs(blocking_channel, method_general,
                                               properties, body_general_initial)

            # Give time for the processes to start
            time.sleep(1)

            self.test_manager.config_process_dict['config_id1'][
                'process'].terminate()
            self.test_manager.config_process_dict['config_id1'][
                'process'].join()
            self.test_manager.config_process_dict['config_id2'][
                'process'].terminate()
            self.test_manager.config_process_dict['config_id2'][
                'process'].join()

            # Give time for the process to stop
            time.sleep(1)

            # Delete the queue before to avoid messages in the queue on error.
            self.test_manager.rabbitmq.queue_delete(self.test_queue_name)

            # Initialise
            method_hb = pika.spec.Basic.Deliver(routing_key='heartbeat.manager')
            body = 'ping'
            res = self.test_manager.rabbitmq.queue_declare(
                queue=self.test_queue_name, durable=True, exclusive=False,
                auto_delete=False, passive=False
            )
            self.assertEqual(0, res.method.message_count)
            self.test_manager.rabbitmq.queue_bind(
                queue=self.test_queue_name, exchange=HEALTH_CHECK_EXCHANGE,
                routing_key='heartbeat.manager')
            self.test_manager._process_ping(blocking_channel, method_hb,
                                            properties, body)

            # By re-declaring the queue again we can get the number of messages
            # in the queue.
            res = self.test_manager.rabbitmq.queue_declare(
                queue=self.test_queue_name, durable=True, exclusive=False,
                auto_delete=False, passive=True
            )
            self.assertEqual(1, res.method.message_count)

            # Check that the message received is a valid HB
            _, _, body = self.test_manager.rabbitmq.basic_get(
                self.test_queue_name)
            expected_output = {
                'component_name': self.test_manager.name,
                'running_processes': [],
                'dead_processes':
                    [self.test_manager.config_process_dict['config_id1'][
                         'component_name'],
                     self.test_manager.config_process_dict['config_id2'][
                         'component_name']],
                'timestamp': datetime(2012, 1, 1).timestamp(),
            }
            self.assertEqual(expected_output, json.loads(body))
        except Exception as e:
            self.fail("Test failed: {}".format(e))

    @freeze_time("2012-01-01")
    @mock.patch.object(RabbitMQApi, "basic_ack")
    @mock.patch("src.monitors.starters.create_logger")
    @mock.patch.object(SystemMonitorsManager, "_send_heartbeat")
    def test_process_ping_restarts_dead_processes(
            self, send_hb_mock, mock_create_logger, mock_ack) -> None:
        send_hb_mock.return_value = None
        mock_create_logger.return_value = self.dummy_logger
        mock_ack.return_value = None
        try:
            self.test_manager.rabbitmq.connect()
            blocking_channel = self.test_manager.rabbitmq.channel
            method_chains = pika.spec.Basic.Deliver(
                routing_key=self.chains_routing_key)
            method_general = pika.spec.Basic.Deliver(
                routing_key=self.general_routing_key)
            body_chain_initial = json.dumps(self.sent_configs_example_chain)
            body_general_initial = json.dumps(self.sent_configs_example_general)
            properties = pika.spec.BasicProperties()

            # First send the new configs as the state is empty
            self.test_manager._process_configs(blocking_channel, method_chains,
                                               properties, body_chain_initial)
            self.test_manager._process_configs(blocking_channel, method_general,
                                               properties, body_general_initial)

            # Give time for the processes to start
            time.sleep(1)

            # Automate the case when having all processes dead
            self.test_manager.config_process_dict['config_id1'][
                'process'].terminate()
            self.test_manager.config_process_dict['config_id1'][
                'process'].join()
            self.test_manager.config_process_dict['config_id2'][
                'process'].terminate()
            self.test_manager.config_process_dict['config_id2'][
                'process'].join()

            # Give time for the processes to terminate
            time.sleep(1)

            # Check that that the processes have terminated
            self.assertFalse(self.test_manager.config_process_dict[
                                 'config_id1']['process'].is_alive())
            self.assertFalse(self.test_manager.config_process_dict[
                                 'config_id2']['process'].is_alive())

            # Initialise
            method_hb = pika.spec.Basic.Deliver(routing_key='heartbeat.manager')
            body = 'ping'
            self.test_manager._process_ping(blocking_channel, method_hb,
                                            properties, body)

            # Give time for the processes to start
            time.sleep(1)

            self.assertTrue(self.test_manager.config_process_dict['config_id1'][
                                'process'].is_alive())
            self.assertTrue(self.test_manager.config_process_dict['config_id2'][
                                'process'].is_alive())

            # Clean before test finishes
            self.test_manager.config_process_dict['config_id1'][
                'process'].terminate()
            self.test_manager.config_process_dict['config_id1'][
                'process'].join()
            self.test_manager.config_process_dict['config_id2'][
                'process'].terminate()
            self.test_manager.config_process_dict['config_id2'][
                'process'].join()
        except Exception as e:
            self.fail("Test failed: {}".format(e))

    @mock.patch.object(SystemMonitorsManager, "_send_heartbeat")
    @mock.patch.object(SystemMonitorsManager,
                       "_create_and_start_monitor_process")
    @mock.patch.object(multiprocessing.Process, "join")
    @mock.patch.object(multiprocessing.Process, "is_alive")
    def test_process_ping_restarts_dead_processes_with_correct_info(
            self, mock_alive, mock_join, startup_mock, send_hb_mock) -> None:
        send_hb_mock.return_value = None
        startup_mock.return_value = None
        mock_alive.return_value = False
        mock_join.return_value = None
        try:
            self.test_manager.rabbitmq.connect()

            del self.systems_configs_example['general']
            del self.config_process_dict_example['config_id2']
            self.test_manager._systems_configs = self.systems_configs_example
            self.test_manager._config_process_dict = \
                self.config_process_dict_example

            # Initialise
            blocking_channel = self.test_manager.rabbitmq.channel
            method = pika.spec.Basic.Deliver(routing_key='heartbeat.manager')
            properties = pika.spec.BasicProperties()
            body = 'ping'
            self.test_manager._process_ping(blocking_channel, method,
                                            properties, body)

            self.assertEqual(1, startup_mock.call_count)
            args, _ = startup_mock.call_args
            self.assertTrue('config_id1' and 'Substrate Polkadot' in args)
            self.assertEqual(self.systems_configs_example['Substrate Polkadot'][
                                 'config_id1']['id'], args[0].system_id)
            self.assertEqual(self.systems_configs_example['Substrate Polkadot'][
                                 'config_id1']['parent_id'], args[0].parent_id)
            self.assertEqual(self.systems_configs_example['Substrate Polkadot'][
                                 'config_id1']['name'], args[0].system_name)
            self.assertEqual(
                str_to_bool(self.systems_configs_example['Substrate Polkadot'][
                                'config_id1']['monitor_system']),
                args[0].monitor_system)
            self.assertEqual(self.systems_configs_example['Substrate Polkadot'][
                                 'config_id1']['exporter_url'],
                             args[0].node_exporter_url)
        except Exception as e:
            self.fail("Test failed: {}".format(e))

    @mock.patch.object(multiprocessing.Process, "is_alive")
    def test_process_ping_does_not_send_hb_if_processing_fails(
            self, is_alive_mock) -> None:
        # This test creates a queue which receives messages with the same
        # routing key as the ones sent by send_heartbeat. In this test we will
        # check that no heartbeat is sent when mocking a raised exception.
        is_alive_mock.side_effect = self.test_exception
        try:
            self.test_manager._initialise_rabbitmq()

            # Delete the queue before to avoid messages in the queue on error.
            self.test_manager.rabbitmq.queue_delete(self.test_queue_name)

            self.test_manager._systems_configs = self.systems_configs_example
            self.test_manager._config_process_dict = \
                self.config_process_dict_example

            # Initialise
            blocking_channel = self.test_manager.rabbitmq.channel
            method = pika.spec.Basic.Deliver(routing_key='heartbeat.manager')
            properties = pika.spec.BasicProperties()
            body = 'ping'
            res = self.test_manager.rabbitmq.queue_declare(
                queue=self.test_queue_name, durable=True, exclusive=False,
                auto_delete=False, passive=False
            )
            self.assertEqual(0, res.method.message_count)
            self.test_manager.rabbitmq.queue_bind(
                queue=self.test_queue_name, exchange=HEALTH_CHECK_EXCHANGE,
                routing_key='heartbeat.manager')
            self.test_manager._process_ping(blocking_channel, method,
                                            properties, body)

            # By re-declaring the queue again we can get the number of messages
            # in the queue.
            res = self.test_manager.rabbitmq.queue_declare(
                queue=self.test_queue_name, durable=True, exclusive=False,
                auto_delete=False, passive=True
            )
            self.assertEqual(0, res.method.message_count)
        except Exception as e:
            self.fail("Test failed: {}".format(e))

    def test_proc_ping_send_hb_does_not_raise_msg_not_del_exce_if_hb_not_routed(
            self) -> None:
        try:
            self.test_manager._initialise_rabbitmq()

            # Initialise
            blocking_channel = self.test_manager.rabbitmq.channel
            method = pika.spec.Basic.Deliver(routing_key='heartbeat.manager')
            properties = pika.spec.BasicProperties()
            body = 'ping'

            self.test_manager._process_ping(blocking_channel, method,
                                            properties, body)
        except Exception as e:
            self.fail("Test failed: {}".format(e))

    @mock.patch.object(SystemMonitorsManager, "_send_heartbeat")
    def test_process_ping_send_hb_raises_amqp_connection_err_on_connection_err(
            self, hb_mock) -> None:
        hb_mock.side_effect = pika.exceptions.AMQPConnectionError('test')
        try:
            self.test_manager._initialise_rabbitmq()

            # Initialise
            blocking_channel = self.test_manager.rabbitmq.channel
            method = pika.spec.Basic.Deliver(routing_key='heartbeat.manager')
            properties = pika.spec.BasicProperties()
            body = 'ping'

            self.assertRaises(pika.exceptions.AMQPConnectionError,
                              self.test_manager._process_ping, blocking_channel,
                              method, properties, body)
        except Exception as e:
            self.fail("Test failed: {}".format(e))

    @mock.patch.object(SystemMonitorsManager, "_send_heartbeat")
    def test_process_ping_send_hb_raises_amqp_chan_err_on_chan_err(
            self, hb_mock) -> None:
        hb_mock.side_effect = pika.exceptions.AMQPChannelError('test')
        try:
            self.test_manager._initialise_rabbitmq()

            # Initialise
            blocking_channel = self.test_manager.rabbitmq.channel
            method = pika.spec.Basic.Deliver(routing_key='heartbeat.manager')
            properties = pika.spec.BasicProperties()
            body = 'ping'

            self.assertRaises(pika.exceptions.AMQPChannelError,
                              self.test_manager._process_ping, blocking_channel,
                              method, properties, body)
        except Exception as e:
            self.fail("Test failed: {}".format(e))

    @mock.patch.object(SystemMonitorsManager, "_send_heartbeat")
    def test_process_ping_send_hb_raises_exception_on_unexpected_exception(
            self, hb_mock) -> None:
        hb_mock.side_effect = self.test_exception
        try:
            self.test_manager._initialise_rabbitmq()

            # Initialise
            blocking_channel = self.test_manager.rabbitmq.channel
            method = pika.spec.Basic.Deliver(routing_key='heartbeat.manager')
            properties = pika.spec.BasicProperties()
            body = 'ping'

            self.assertRaises(PANICException, self.test_manager._process_ping,
                              blocking_channel, method, properties, body)
        except Exception as e:
            self.fail("Test failed: {}".format(e))<|MERGE_RESOLUTION|>--- conflicted
+++ resolved
@@ -43,10 +43,7 @@
         self.test_data_str = 'test data'
         self.test_heartbeat = {
             'component_name': 'Test Component',
-<<<<<<< HEAD
-=======
             'is_alive': True,
->>>>>>> 6e1dbbf2
             'timestamp': datetime(2012, 1, 1).timestamp(),
         }
         self.dummy_process1 = Process(target=infinite_fn, args=())
