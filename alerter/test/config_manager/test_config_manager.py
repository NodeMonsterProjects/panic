import copy
import json
import logging
import unittest
from configparser import ConfigParser
from datetime import timedelta, datetime
from typing import Dict, Any
from unittest import mock
from unittest.mock import MagicMock

import pika
from freezegun import freeze_time
from parameterized import parameterized
from watchdog.events import (
    FileCreatedEvent, FileModifiedEvent, FileSystemEvent, FileDeletedEvent
)
from watchdog.observers.polling import PollingObserver

from src.config_manager import ConfigsManager
from src.config_manager.config_manager import CONFIG_PING_QUEUE
from src.message_broker.rabbitmq import RabbitMQApi
from src.utils import env
from src.utils.constants import CONFIG_EXCHANGE, HEALTH_CHECK_EXCHANGE
<<<<<<< HEAD
from test.utils.utils import (delete_queue_if_exists, delete_exchange_if_exists,
                              disconnect_from_rabbit, connect_to_rabbit)
=======
from test.utils.utils import (
    delete_exchange_if_exists, delete_queue_if_exists,
    disconnect_from_rabbit, connect_to_rabbit
)
>>>>>>> ec0b2238


class TestConfigsManager(unittest.TestCase):
    def setUp(self) -> None:
        self.CONFIG_MANAGER_NAME = "Config Manager"
        self.config_manager_logger = logging.getLogger("test_config_manager")
        self.rabbit_logger = logging.getLogger("test_rabbit")
        self.config_directory = "config"
        file_patterns = ["*.ini"]
        rabbit_ip = env.RABBIT_IP

        self.test_config_manager = ConfigsManager(
            self.CONFIG_MANAGER_NAME, self.config_manager_logger,
            self.config_directory, rabbit_ip, file_patterns=file_patterns
        )

        self.rabbitmq = RabbitMQApi(
            self.rabbit_logger, rabbit_ip,
            connection_check_time_interval=timedelta(seconds=0)
        )

    def tearDown(self) -> None:
        # flush and consume all from rabbit queues and exchanges
        connect_to_rabbit(self.rabbitmq)

        queues = [CONFIG_PING_QUEUE]
        for queue in queues:
            delete_queue_if_exists(self.rabbitmq, queue)

        exchanges = [CONFIG_EXCHANGE, HEALTH_CHECK_EXCHANGE]
        for exchange in exchanges:
            delete_exchange_if_exists(self.rabbitmq, exchange)

        disconnect_from_rabbit(self.rabbitmq)

    def test_instance_created(self):
        self.assertIsNotNone(self.test_config_manager)

    def test_name_returns_component_name(self):
        self.assertEqual(
            self.CONFIG_MANAGER_NAME, self.test_config_manager.name
        )

    @parameterized.expand([
        (CONFIG_PING_QUEUE,),
    ])
    @mock.patch.object(RabbitMQApi, "confirm_delivery")
    @mock.patch.object(RabbitMQApi, "basic_consume")
    @mock.patch.object(RabbitMQApi, "basic_qos")
    def test__initialise_rabbit_initialises_queues(
            self, queue_to_check: str, mock_basic_qos: MagicMock,
            mock_basic_consume: MagicMock, mock_confirm_delivery: MagicMock
    ):
        mock_basic_consume.return_value = None
        mock_confirm_delivery.return_value = None
        try:
            connect_to_rabbit(self.rabbitmq)

            # Testing this separately since this is a critical function
            self.test_config_manager._initialise_rabbitmq()

            mock_basic_qos.assert_called_once()
            mock_basic_consume.assert_called_once()
            mock_confirm_delivery.assert_called()

            self.rabbitmq.queue_declare(queue_to_check, passive=True)
        except pika.exceptions.ConnectionClosedByBroker:
            self.fail("Queue {} was not declared".format(queue_to_check))
        finally:
            disconnect_from_rabbit(self.rabbitmq)

    @parameterized.expand([
        (CONFIG_EXCHANGE,),
        (HEALTH_CHECK_EXCHANGE,),
    ])
    @mock.patch.object(RabbitMQApi, "confirm_delivery")
    @mock.patch.object(RabbitMQApi, "basic_consume")
    @mock.patch.object(RabbitMQApi, "basic_qos")
    def test__initialise_rabbit_initialises_exchanges(
            self, exchange_to_check: str, mock_basic_qos: MagicMock,
            mock_basic_consume: MagicMock, mock_confirm_delivery: MagicMock
    ):
        mock_basic_consume.return_value = None
        mock_confirm_delivery.return_value = None

        try:
            connect_to_rabbit(self.rabbitmq)

            # Testing this separately since this is a critical function
            self.test_config_manager._initialise_rabbitmq()

            mock_basic_qos.assert_called_once()
            mock_basic_consume.assert_called()
            mock_confirm_delivery.assert_called()

            self.rabbitmq.exchange_declare(exchange_to_check, passive=True)
        except pika.exceptions.ConnectionClosedByBroker:
            self.fail("Exchange {} was not declared".format(exchange_to_check))
        finally:
            disconnect_from_rabbit(self.rabbitmq)

    @mock.patch.object(RabbitMQApi, "connect_till_successful", autospec=True)
    def test__connect_to_rabbit(self, mock_connect: MagicMock):
        mock_connect.return_value = None
        self.test_config_manager._connect_to_rabbit()

        mock_connect.assert_called()
        self.assertEqual(2, mock_connect.call_count)
        self.assertTrue(self.test_config_manager.connected_to_rabbit)

    @mock.patch.object(RabbitMQApi, "disconnect_till_successful", autospec=True)
    def test_disconnect_from_rabbit(self, mock_disconnect: MagicMock):
        mock_disconnect.return_value = None
        self.test_config_manager._connected_to_rabbit = True
        self.test_config_manager.disconnect_from_rabbit()
        mock_disconnect.assert_called()
        self.assertEqual(2, mock_disconnect.call_count)
        self.assertFalse(self.test_config_manager.connected_to_rabbit)

    @freeze_time("1997-08-15T10:21:33.000030")
    @mock.patch.object(PollingObserver, "is_alive", autospec=True)
    def test__process_ping_sends_valid_hb(self, mock_is_alive: MagicMock):
        mock_is_alive.return_value = True

        expected_output = {
            'component_name': self.CONFIG_MANAGER_NAME,
            'is_alive': True,
            'timestamp': datetime(
                year=1997, month=8, day=15, hour=10, minute=21, second=33,
                microsecond=30
            ).timestamp()
        }
        HEARTBEAT_QUEUE = "hb_test"
        try:
            connect_to_rabbit(self.rabbitmq)
            self.rabbitmq.exchange_declare(
                HEALTH_CHECK_EXCHANGE, "topic", False, True, False, False
            )

            queue_res = self.rabbitmq.queue_declare(
                queue=HEARTBEAT_QUEUE, durable=True, exclusive=False,
                auto_delete=False, passive=False
            )
            self.assertEqual(0, queue_res.method.message_count)

            self.rabbitmq.queue_bind(
                HEARTBEAT_QUEUE, HEALTH_CHECK_EXCHANGE, "heartbeat.*"
            )

            self.test_config_manager._initialise_rabbitmq()

            blocking_channel = self.test_config_manager._rabbitmq.channel
            method_chains = pika.spec.Basic.Deliver(
                routing_key="ping"
            )
            properties = pika.spec.BasicProperties()

            self.test_config_manager._process_ping(
                blocking_channel, method_chains, properties, b"ping"
            )

            # By re-declaring the queue again we can get the number of messages
            # in the queue.
            queue_res = self.rabbitmq.queue_declare(
                queue=HEARTBEAT_QUEUE, durable=True, exclusive=False,
                auto_delete=False, passive=True
            )
            self.assertEqual(1, queue_res.method.message_count)

            # Check that the message received is a valid HB
            _, _, body = self.rabbitmq.basic_get(HEARTBEAT_QUEUE)
            self.assertDictEqual(expected_output, json.loads(body))
        finally:
            delete_queue_if_exists(self.rabbitmq, HEARTBEAT_QUEUE)
            delete_exchange_if_exists(self.rabbitmq, HEALTH_CHECK_EXCHANGE)
            disconnect_from_rabbit(self.rabbitmq)

    @parameterized.expand([
        (FileCreatedEvent("test_config"),
         """ [test_section_1]
             test_field_1=Hello
             test_field_2=
             test_field_3=10
             test_field_4=true
         """,
         {"DEFAULT": {},
          "test_section_1": {
              "test_field_1": "Hello",
              "test_field_2": "",
              "test_field_3": "10",
              "test_field_4": "true"
          }}),
        (FileModifiedEvent("test_config"),
         """ [test_section_1]
             test_field_1=Hello
             test_field_2=
             test_field_3=10
             test_field_4=true
             
            [test_section_2]
            test_field_1=OK
            test_field_2=Bye
            test_field_3=4
            test_field_4=off
         """,
         {
             "DEFAULT": {},
             "test_section_1": {
                 "test_field_1": "Hello",
                 "test_field_2": "",
                 "test_field_3": "10",
                 "test_field_4": "true"
             },
             "test_section_2": {
                 "test_field_1": "OK",
                 "test_field_2": "Bye",
                 "test_field_3": "4",
                 "test_field_4": "off"
             }
         }),
        (FileDeletedEvent("test_config"), "", {}),
    ])
    @mock.patch.object(ConfigParser, "read", autospec=True)
    @mock.patch.object(ConfigsManager, "_send_data", autospec=True)
    @mock.patch("src.utils.routing_key.get_routing_key", autospec=True)
    def test__on_event_thrown(
            self, event_to_trigger: FileSystemEvent, config_file_input: str,
            expected_dict: Dict, mock_get_routing_key: MagicMock,
            mock_send_data: MagicMock, mock_config_parser: MagicMock
    ):
        TEST_ROUTING_KEY = "test_config"

        def read_config_side_effect(cp: ConfigParser, *args, **kwargs) -> None:
            """
            cp would be "self" in the context of this function being injected.
            """
            cp.read_string(config_file_input)

        mock_get_routing_key.return_value = TEST_ROUTING_KEY
        mock_send_data.return_value = None
        mock_config_parser.side_effect = read_config_side_effect

        self.test_config_manager._on_event_thrown(event_to_trigger)

        mock_get_routing_key.assert_called_once()
        mock_send_data.assert_called_once_with(
            self.test_config_manager, expected_dict, TEST_ROUTING_KEY
        )

    @parameterized.expand([
        ({},),
        ({"DEFAULT": {},
          "test_section_1": {
              "test_field_1": "Hello",
              "test_field_2": "",
              "test_field_3": "10",
              "test_field_4": "true"
          }},),
        ({
             "DEFAULT": {},
             "test_section_1": {
                 "test_field_1": "Hello",
                 "test_field_2": "",
                 "test_field_3": "10",
                 "test_field_4": "true"
             },
             "test_section_2": {
                 "test_field_1": "OK",
                 "test_field_2": "Bye",
                 "test_field_3": "4",
                 "test_field_4": "off"
             }
         },),
    ])
    def test_send_data(self, config: Dict[str, Any]):
        route_key = "test.route"
        CONFIG_QUEUE = "hb_test"
        try:
            self.test_config_manager._initialise_rabbitmq()

            connect_to_rabbit(self.rabbitmq)
            queue_res = self.rabbitmq.queue_declare(
                queue=CONFIG_QUEUE, durable=True, exclusive=False,
                auto_delete=False, passive=False
            )
            self.assertEqual(0, queue_res.method.message_count)

            self.rabbitmq.queue_bind(
                CONFIG_QUEUE, CONFIG_EXCHANGE, route_key
            )

            self.test_config_manager._send_data(copy.deepcopy(config),
                                                route_key)

            # By re-declaring the queue again we can get the number of messages
            # in the queue.
            queue_res = self.rabbitmq.queue_declare(
                queue=CONFIG_QUEUE, durable=True, exclusive=False,
                auto_delete=False, passive=True
            )
            self.assertEqual(1, queue_res.method.message_count)

            # Check that the message received is what's expected
            _, _, body = self.rabbitmq.basic_get(CONFIG_QUEUE)
            self.assertDictEqual(config, json.loads(body))
        finally:
            delete_queue_if_exists(self.rabbitmq, CONFIG_QUEUE)
            disconnect_from_rabbit(self.rabbitmq)

    @mock.patch.object(ConfigsManager, "_initialise_rabbitmq", autospec=True)
    @mock.patch.object(ConfigsManager, "foreach_config_file", autospec=True)
    @mock.patch.object(PollingObserver, "start", autospec=True)
    @mock.patch.object(RabbitMQApi, "start_consuming", autospec=True)
    def test_start_not_watching(
            self, mock_start_consuming: MagicMock,
            mock_observer_start: MagicMock, mock_foreach: MagicMock,
            mock_initialise_rabbit: MagicMock
    ):
        self.test_config_manager._watching = False
        mock_foreach.return_value = None
        mock_initialise_rabbit.return_value = None
        mock_observer_start.return_value = None
        mock_start_consuming.return_value = None
        self.test_config_manager.start()

        mock_initialise_rabbit.assert_called_once()
        mock_foreach.assert_called_once()
        mock_observer_start.assert_called_once()
        mock_start_consuming.assert_called_once()

    @mock.patch.object(ConfigsManager, "_initialise_rabbitmq", autospec=True)
    @mock.patch.object(ConfigsManager, "foreach_config_file", autospec=True)
    @mock.patch.object(PollingObserver, "start", autospec=True)
    def test_start_after_watching(
            self, mock_observer_start: MagicMock, mock_foreach: MagicMock,
            mock_initialise_rabbit: MagicMock
    ):
        self.test_config_manager._watching = True
        mock_foreach.return_value = None
        mock_initialise_rabbit.return_value = None
        mock_observer_start.return_value = None
        self.test_config_manager.start()

        mock_initialise_rabbit.assert_called_once()
        mock_foreach.assert_called_once()
        mock_observer_start.assert_not_called()

    @mock.patch('sys.exit', autospec=True)
    @mock.patch.object(ConfigsManager, "disconnect_from_rabbit", autospec=True)
    def test__on_terminate_when_not_observing(
            self, mock_disconnect: MagicMock, mock_sys_exit: MagicMock
    ):
        mock_disconnect.return_value = None
        mock_sys_exit.return_value = None
        # We mock the stack frame since we don't need it.
        mock_signal = MagicMock()
        mock_stack_frame = MagicMock()

        self.test_config_manager._on_terminate(mock_signal, mock_stack_frame)
        self.assertFalse(self.test_config_manager._watching)
        mock_disconnect.assert_called_once()
        mock_sys_exit.assert_called_once()

    @mock.patch('sys.exit', autospec=True)
    @mock.patch.object(ConfigsManager, "disconnect_from_rabbit", autospec=True)
    @mock.patch.object(PollingObserver, "stop", autospec=True)
    @mock.patch.object(PollingObserver, "join", autospec=True)
    def test__on_terminate_when_observing(
            self, mock_join: MagicMock, mock_stop: MagicMock,
            mock_disconnect: MagicMock, mock_sys_exit: MagicMock
    ):
        mock_join.return_value = None
        mock_stop.return_value = None
        mock_disconnect.return_value = None
        mock_sys_exit.return_value = None

        self.test_config_manager._watching = True
        # We mock the signal and stack frame since we don't need them.
        mock_signal = MagicMock()
        mock_stack_frame = MagicMock()

        self.test_config_manager._on_terminate(mock_signal, mock_stack_frame)
        self.assertFalse(self.test_config_manager._watching)
        mock_disconnect.assert_called_once()
        mock_stop.assert_called_once()
        mock_join.assert_called_once()
        mock_sys_exit.assert_called_once()

    @mock.patch("os.path.join", autospec=True)
    @mock.patch("os.walk", autospec=True)
    def test_foreach_config_file(
            self, mock_os_walk: MagicMock, mock_os_path_join: MagicMock
    ):
        def os_walk_fn(directory: str):
            file_system = [
                ('/foo', ('bar',), ('baz.ini',)),
                ('/foo/bar', (), ('spam.ini', 'eggs.txt')),
            ]
            for root, dirs, files in file_system:
                yield root, dirs, files

        def test_callback(input: str) -> None:
            self.assertIn(input, ['/foo/baz.ini', '/foo/bar/spam.ini'])

        mock_os_walk.side_effect = os_walk_fn
        mock_os_path_join.side_effect = lambda x, y: x + "/" + y
        self.test_config_manager.foreach_config_file(test_callback)<|MERGE_RESOLUTION|>--- conflicted
+++ resolved
@@ -21,15 +21,10 @@
 from src.message_broker.rabbitmq import RabbitMQApi
 from src.utils import env
 from src.utils.constants import CONFIG_EXCHANGE, HEALTH_CHECK_EXCHANGE
-<<<<<<< HEAD
-from test.utils.utils import (delete_queue_if_exists, delete_exchange_if_exists,
-                              disconnect_from_rabbit, connect_to_rabbit)
-=======
 from test.utils.utils import (
     delete_exchange_if_exists, delete_queue_if_exists,
     disconnect_from_rabbit, connect_to_rabbit
 )
->>>>>>> ec0b2238
 
 
 class TestConfigsManager(unittest.TestCase):
