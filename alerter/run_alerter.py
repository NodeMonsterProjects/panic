--- conflicted
+++ resolved
@@ -218,12 +218,8 @@
     return alert_router, alert_router_logger
 
 
-<<<<<<< HEAD
 def _initialize_config_manager() -> Tuple[ConfigManager, logging.Logger]:
-=======
-def _initialize_config_manager() -> ConfigManager:
-    sleep_period = 10
->>>>>>> 68426da1
+    sleep_period = 10
     config_manager_logger = _initialize_logger(
         ConfigManager.__name__, env.CONFIG_MANAGER_LOG_FILE
     )
@@ -403,6 +399,7 @@
 
 
 def run_config_manager() -> None:
+    sleep_period = 10
     config_manager, config_manager_logger = _initialize_config_manager()
 
     while True:
@@ -418,9 +415,13 @@
             config_manager.disconnect()
             log_and_print(_get_stopped_message(config_manager),
                           config_manager_logger)
+            log_and_print("Restarting {} in {} seconds.".format(
+                config_manager, sleep_period), config_manager_logger)
+            time.sleep(sleep_period)
 
 
 def run_channels_manager() -> None:
+    sleep_period = 10
     channels_manager = _initialize_channels_manager()
 
     while True:
@@ -438,6 +439,9 @@
             channels_manager.rabbitmq.disconnect_till_successful()
             log_and_print(_get_stopped_message(channels_manager),
                           channels_manager.logger)
+            log_and_print("Restarting {} in {} seconds.".format(
+                channels_manager, sleep_period), channels_manager.logger)
+            time.sleep(sleep_period)
 
 
 # If termination signals are received, terminate all child process and exit
