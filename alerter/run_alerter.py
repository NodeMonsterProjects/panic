import logging
import multiprocessing
import os
import signal
import sys
import time
from types import FrameType

import pika.exceptions
from typing import Tuple, Any

from src.alert_router.alert_router import AlertRouter
from src.config_manager import ConfigManager
from src.data_store.stores.manager import StoreManager
from src.data_transformers.manager import DataTransformersManager
from src.monitors.managers.github import GitHubMonitorsManager
from src.monitors.managers.manager import MonitorsManager
from src.monitors.managers.system import SystemMonitorsManager
from src.utils.exceptions import ConnectionNotInitializedException
from src.utils.logging import create_logger, log_and_print

# Internal Communication Names (Exchanges)
CONFIG_EXCHANGE = "config"
ALERTER_OUTPUT_EXCHANGE = "alerter"
ALERT_ROUTER_OUTPUT_EXCHANGE = "channel_input"

REATTEMPTING_MESSAGE = "Re-attempting the initialization procedure"


def _get_initialisation_error_message(name: str, exception: Exception) -> str:
    return f"'!!! Error when initialising {name}: {exception} !!!"


def _get_reattempting_message(reattempting_what: str) -> str:
    return f"Re-attempting initialization procedure of {reattempting_what}"


def _get_stopped_message(what_stopped: Any) -> str:
    return f"{what_stopped} stopped."


def _initialize_data_store_logger(data_store_name: str) -> logging.Logger:
    # Try initializing the logger until successful. This had to be done
    # separately to avoid instances when the logger creation failed and we
    # attempt to use it.
    while True:
        try:
            data_store_logger = create_logger(
                os.environ['DATA_STORE_LOG_FILE_TEMPLATE'].format(
                    data_store_name), data_store_name,
                os.environ['LOGGING_LEVEL'], rotating=True)
            break
        except Exception as e:
<<<<<<< HEAD
            # Use a dummy logger in this case because we cannot create the
            # managers's logger.
            dummy_logger = logging.getLogger('DUMMY_LOGGER')
            log_and_print(_get_initialisation_error_message(data_store_name, e),
                          dummy_logger)
            log_and_print(_get_reattempting_message(data_store_name),
                          dummy_logger)
=======
            msg = "!!! Error when initialising {}: {} !!!" \
                .format(data_store_name, e)
            # Use a dummy logger in this case because we cannot create the
            # managers's logger.
            dummy_logger = logging.getLogger('DUMMY_LOGGER')
            log_and_print(msg, dummy_logger)
            log_and_print("Re-attempting initialization procedure of {}"
                          .format(data_store_name), dummy_logger)
>>>>>>> 749a0eec
            time.sleep(10)  # sleep 10 seconds before trying again

    return data_store_logger


def _initialize_manager_logger(manager_name: str) -> logging.Logger:
    # Try initializing the logger until successful. This had to be done
    # separately to avoid instances when the logger creation failed and we
    # attempt to use it.
    while True:
        try:
            manager_logger = create_logger(
                os.environ['MANAGERS_LOG_FILE_TEMPLATE'].format(manager_name),
                manager_name, os.environ['LOGGING_LEVEL'], rotating=True)
            break
        except Exception as e:
<<<<<<< HEAD
            # Use a dummy logger in this case because we cannot create the
            # managers's logger.
            dummy_logger = logging.getLogger('DUMMY_LOGGER')
            log_and_print(_get_initialisation_error_message(manager_name, e),
                          dummy_logger)
            log_and_print(_get_reattempting_message(manager_name),
                          dummy_logger)
=======
            msg = "!!! Error when initialising {}: {} !!!" \
                .format(manager_name, e)
            # Use a dummy logger in this case because we cannot create the
            # managers's logger.
            dummy_logger = logging.getLogger('DUMMY_LOGGER')
            log_and_print(msg, dummy_logger)
            log_and_print("Re-attempting initialization procedure of {}"
                          .format(manager_name), dummy_logger)
>>>>>>> 749a0eec
            time.sleep(10)  # sleep 10 seconds before trying again

    return manager_logger


def _initialize_system_monitors_manager() -> SystemMonitorsManager:
    manager_name = 'System Monitors Manager'

    system_monitors_manager_logger = _initialize_manager_logger(manager_name)

    # Attempt to initialize the system monitors manager
    while True:
        try:
            system_monitors_manager = SystemMonitorsManager(
                system_monitors_manager_logger, manager_name)
            break
        except Exception as e:
<<<<<<< HEAD
            log_and_print(_get_initialisation_error_message(manager_name, e),
                          system_monitors_manager_logger)
            log_and_print(_get_reattempting_message(manager_name),
=======
            msg = "!!! Error when initialising {}: {} !!!" \
                .format(manager_name, e)
            log_and_print(msg, system_monitors_manager_logger)
            log_and_print("Re-attempting initialization procedure of {}"
                          .format(manager_name),
>>>>>>> 749a0eec
                          system_monitors_manager_logger)
            time.sleep(10)  # sleep 10 seconds before trying again

    return system_monitors_manager


def _initialize_github_monitors_manager() -> GitHubMonitorsManager:
    manager_name = 'GitHub Monitors Manager'

    github_monitors_manager_logger = _initialize_manager_logger(manager_name)

    # Attempt to initialize the github monitors manager
    while True:
        try:
            github_monitors_manager = GitHubMonitorsManager(
                github_monitors_manager_logger, manager_name)
            break
        except Exception as e:
<<<<<<< HEAD
            log_and_print(_get_initialisation_error_message(manager_name, e),
                          github_monitors_manager_logger)
            log_and_print(_get_reattempting_message(manager_name),
=======
            msg = "!!! Error when initialising {}: {} !!!" \
                .format(manager_name, e)
            log_and_print(msg, github_monitors_manager_logger)
            log_and_print("Re-attempting initialization procedure of {}"
                          .format(manager_name),
>>>>>>> 749a0eec
                          github_monitors_manager_logger)
            time.sleep(10)  # sleep 10 seconds before trying again

    return github_monitors_manager


def _initialize_data_transformers_manager() -> DataTransformersManager:
    manager_name = 'Data Transformers Manager'

    data_transformers_manager_logger = _initialize_manager_logger(manager_name)

    # Attempt to initialize the data transformers manager
    while True:
        try:
            data_transformers_manager = DataTransformersManager(
                data_transformers_manager_logger, manager_name)
            break
        except Exception as e:
<<<<<<< HEAD
            log_and_print(_get_initialisation_error_message(manager_name, e),
                          data_transformers_manager_logger)
            log_and_print(_get_reattempting_message(manager_name),
=======
            msg = "!!! Error when initialising {}: {} !!!" \
                .format(manager_name, e)
            log_and_print(msg, data_transformers_manager_logger)
            log_and_print("Re-attempting initialization procedure of {}"
                          .format(manager_name),
>>>>>>> 749a0eec
                          data_transformers_manager_logger)
            time.sleep(10)  # sleep 10 seconds before trying again

    return data_transformers_manager


def _initialize_alert_router() -> Tuple[AlertRouter, logging.Logger]:
    alert_router_logger = create_logger(
        os.environ["ALERT_ROUTER_LOG_FILE"], AlertRouter.__name__,
        os.environ["LOGGING_LEVEL"], rotating=True
    )

    rabbit_ip = os.environ["RABBIT_IP"]

    while True:
        try:
            alert_router = AlertRouter(alert_router_logger, rabbit_ip,
                                       ALERTER_OUTPUT_EXCHANGE,
                                       ALERT_ROUTER_OUTPUT_EXCHANGE,
                                       CONFIG_EXCHANGE)
            return alert_router, alert_router_logger
        except (ConnectionNotInitializedException,
                pika.exceptions.AMQPConnectionError):
            # This is already logged, we need to try again. This exception
            # should not happen, but if it does the program can't fully start
            # up
            alert_router_logger.info("Trying to set up the alert router again")
            continue


def _initialize_config_manager() -> ConfigManager:
    config_manager_logger = create_logger(
        os.environ['CONFIG_MANAGER_LOG_FILE'], ConfigManager.__name__,
        os.environ['LOGGING_LEVEL'], rotating=True
    )

    rabbit_ip = os.environ['RABBIT_IP']
    while True:
        try:
<<<<<<< HEAD
            cm = ConfigManager(config_manager_logger, "../config", rabbit_ip,
                               CONFIG_EXCHANGE)
=======
            cm = ConfigManager(config_manager_logger, '../config', rabbit_ip)
>>>>>>> 749a0eec
            return cm
        except ConnectionNotInitializedException:
            # This is already logged, we need to try again. This exception
            # should not happen, but if it does the program can't fully start
            # up
            config_manager_logger.info("Trying to set up the configurations "
                                       "manager again")
            continue


def run_data_store() -> None:
    store_logger = _initialize_data_store_logger('data_store')

    store_manager = StoreManager(store_logger)
    store_manager.start_store_manager()


def run_system_monitors_manager() -> None:
    system_monitors_manager = _initialize_system_monitors_manager()
    run_monitors_manager(system_monitors_manager)


def run_github_monitors_manager() -> None:
    github_monitors_manager = _initialize_github_monitors_manager()
    run_monitors_manager(github_monitors_manager)


def run_monitors_manager(manager: MonitorsManager) -> None:
    while True:
        try:
            manager.manage()
        except (pika.exceptions.AMQPConnectionError,
                pika.exceptions.AMQPChannelError):
            # Error would have already been logged by RabbitMQ logger.
<<<<<<< HEAD
            # Since we have to re-connect just break the loop.
            log_and_print(_get_stopped_message(manager), manager.logger)
=======
            # Since we have to re-initialize just break the loop.
            log_and_print("{} stopped.".format(manager), manager.logger)
>>>>>>> 749a0eec
        except Exception:
            # Close the connection with RabbitMQ if we have an unexpected
            # exception, and start again
            manager.rabbitmq.disconnect_till_successful()
<<<<<<< HEAD
            log_and_print(_get_stopped_message(manager), manager.logger)
=======
            log_and_print("{} stopped.".format(manager), manager.logger)
>>>>>>> 749a0eec


def run_data_transformers_manager() -> None:
    data_transformers_manager = _initialize_data_transformers_manager()

    while True:
        try:
            data_transformers_manager.manage()
        except Exception as e:
            data_transformers_manager.logger.exception(e)
<<<<<<< HEAD
            log_and_print(_get_stopped_message(data_transformers_manager),
=======
            log_and_print("{} stopped.".format(data_transformers_manager),
>>>>>>> 749a0eec
                          data_transformers_manager.logger)


def run_alert_router() -> None:
    alert_router, alert_router_logger = _initialize_alert_router()

    while True:
        try:
            alert_router.start_listening()
        except Exception:
            log_and_print(_get_stopped_message(alert_router),
                          alert_router_logger)


def run_config_manager(command_queue: multiprocessing.Queue) -> None:
    config_manager = _initialize_config_manager()
    config_manager.start_watching_config_files()

    # We wait until something is sent to this queue
    command_queue.get()
    config_manager.stop_watching_config_files()


# If termination signals are received, terminate all child process and exit
def on_terminate(signum: int, stack: FrameType) -> None:
    dummy_logger = logging.getLogger('Dummy')

    log_and_print("The alerter is terminating. All components will be stopped "
                  "gracefully.", dummy_logger)

    log_and_print("Terminating the System Monitors Manager", dummy_logger)
    system_monitors_manager_process.terminate()
    system_monitors_manager_process.join()

    log_and_print("Terminating the GitHub Monitors Manager", dummy_logger)
    github_monitors_manager_process.terminate()
    github_monitors_manager_process.join()

    log_and_print("Terminating the Data Transformers Manager", dummy_logger)
    data_transformers_manager_process.terminate()
    data_transformers_manager_process.join()

    # TODO: Add data store here

    # TODO: Need to add configs manager here when Mark finishes the
    #     : modifications

    log_and_print("The alerting and monitoring process has ended.",
                  dummy_logger)
    sys.exit()


if __name__ == '__main__':
    # Start the managers in a separate process
    system_monitors_manager_process = multiprocessing.Process(
        target=run_system_monitors_manager, args=())
    system_monitors_manager_process.start()

    github_monitors_manager_process = multiprocessing.Process(
        target=run_github_monitors_manager, args=())
    github_monitors_manager_process.start()

    data_transformers_manager_process = multiprocessing.Process(
        target=run_data_transformers_manager, args=())
    data_transformers_manager_process.start()

    # Start the data store in a separate process
    data_store_process = multiprocessing.Process(target=run_data_store, args=())
    data_store_process.start()

    # Start the alert router in a separate process
    alert_router_process = multiprocessing.Process(target=run_alert_router,
                                                   args=())
    alert_router_process.start()

    # Config manager must be the last to start since it immediately begins by
    # sending the configs. That being said, all previous processes need to wait
    # for the config manager too.
    config_stop_queue = multiprocessing.Queue()
    config_manager_runner_process = multiprocessing.Process(
        target=run_config_manager, args=(config_stop_queue,)
    )
    config_manager_runner_process.start()

    signal.signal(signal.SIGTERM, on_terminate)
    signal.signal(signal.SIGINT, on_terminate)
    signal.signal(signal.SIGHUP, on_terminate)

    # If we don't wait for the processes to terminate the root process will exit
    github_monitors_manager_process.join()
    system_monitors_manager_process.join()
    data_transformers_manager_process.join()
    data_store_process.join()
    alert_router_process.join()

    # To stop the config watcher, we send something in the stop queue, this way
    # We can ensure the watchers and connections are stopped properly
    config_stop_queue.put('STOP')
    config_manager_runner_process.join()

    print("The alerting and monitoring process has ended.")
    sys.stdout.flush()

# TODO: Make sure that all queues and configs are declared before hand in the
#     : run alerter before start sending configs, as otherwise configs manager
#     : would not be able to send configs on start-up. Therefore start the
#     : config manager last. Similarly, components must be started from left
#     : to right according to the design (to avoid message not delivered
#     : exceptions). Also, to fully solve these problems, we should perform
#     : checks in the run alerter to see if a queue/exchange has been created<|MERGE_RESOLUTION|>--- conflicted
+++ resolved
@@ -4,10 +4,11 @@
 import signal
 import sys
 import time
+
+from typing import Tuple, Any
 from types import FrameType
 
 import pika.exceptions
-from typing import Tuple, Any
 
 from src.alert_router.alert_router import AlertRouter
 from src.config_manager import ConfigManager
@@ -19,11 +20,6 @@
 from src.utils.exceptions import ConnectionNotInitializedException
 from src.utils.logging import create_logger, log_and_print
 
-# Internal Communication Names (Exchanges)
-CONFIG_EXCHANGE = "config"
-ALERTER_OUTPUT_EXCHANGE = "alerter"
-ALERT_ROUTER_OUTPUT_EXCHANGE = "channel_input"
-
 REATTEMPTING_MESSAGE = "Re-attempting the initialization procedure"
 
 
@@ -51,7 +47,6 @@
                 os.environ['LOGGING_LEVEL'], rotating=True)
             break
         except Exception as e:
-<<<<<<< HEAD
             # Use a dummy logger in this case because we cannot create the
             # managers's logger.
             dummy_logger = logging.getLogger('DUMMY_LOGGER')
@@ -59,16 +54,6 @@
                           dummy_logger)
             log_and_print(_get_reattempting_message(data_store_name),
                           dummy_logger)
-=======
-            msg = "!!! Error when initialising {}: {} !!!" \
-                .format(data_store_name, e)
-            # Use a dummy logger in this case because we cannot create the
-            # managers's logger.
-            dummy_logger = logging.getLogger('DUMMY_LOGGER')
-            log_and_print(msg, dummy_logger)
-            log_and_print("Re-attempting initialization procedure of {}"
-                          .format(data_store_name), dummy_logger)
->>>>>>> 749a0eec
             time.sleep(10)  # sleep 10 seconds before trying again
 
     return data_store_logger
@@ -85,7 +70,6 @@
                 manager_name, os.environ['LOGGING_LEVEL'], rotating=True)
             break
         except Exception as e:
-<<<<<<< HEAD
             # Use a dummy logger in this case because we cannot create the
             # managers's logger.
             dummy_logger = logging.getLogger('DUMMY_LOGGER')
@@ -93,16 +77,6 @@
                           dummy_logger)
             log_and_print(_get_reattempting_message(manager_name),
                           dummy_logger)
-=======
-            msg = "!!! Error when initialising {}: {} !!!" \
-                .format(manager_name, e)
-            # Use a dummy logger in this case because we cannot create the
-            # managers's logger.
-            dummy_logger = logging.getLogger('DUMMY_LOGGER')
-            log_and_print(msg, dummy_logger)
-            log_and_print("Re-attempting initialization procedure of {}"
-                          .format(manager_name), dummy_logger)
->>>>>>> 749a0eec
             time.sleep(10)  # sleep 10 seconds before trying again
 
     return manager_logger
@@ -120,17 +94,9 @@
                 system_monitors_manager_logger, manager_name)
             break
         except Exception as e:
-<<<<<<< HEAD
             log_and_print(_get_initialisation_error_message(manager_name, e),
                           system_monitors_manager_logger)
             log_and_print(_get_reattempting_message(manager_name),
-=======
-            msg = "!!! Error when initialising {}: {} !!!" \
-                .format(manager_name, e)
-            log_and_print(msg, system_monitors_manager_logger)
-            log_and_print("Re-attempting initialization procedure of {}"
-                          .format(manager_name),
->>>>>>> 749a0eec
                           system_monitors_manager_logger)
             time.sleep(10)  # sleep 10 seconds before trying again
 
@@ -149,17 +115,9 @@
                 github_monitors_manager_logger, manager_name)
             break
         except Exception as e:
-<<<<<<< HEAD
             log_and_print(_get_initialisation_error_message(manager_name, e),
                           github_monitors_manager_logger)
             log_and_print(_get_reattempting_message(manager_name),
-=======
-            msg = "!!! Error when initialising {}: {} !!!" \
-                .format(manager_name, e)
-            log_and_print(msg, github_monitors_manager_logger)
-            log_and_print("Re-attempting initialization procedure of {}"
-                          .format(manager_name),
->>>>>>> 749a0eec
                           github_monitors_manager_logger)
             time.sleep(10)  # sleep 10 seconds before trying again
 
@@ -178,17 +136,9 @@
                 data_transformers_manager_logger, manager_name)
             break
         except Exception as e:
-<<<<<<< HEAD
             log_and_print(_get_initialisation_error_message(manager_name, e),
                           data_transformers_manager_logger)
             log_and_print(_get_reattempting_message(manager_name),
-=======
-            msg = "!!! Error when initialising {}: {} !!!" \
-                .format(manager_name, e)
-            log_and_print(msg, data_transformers_manager_logger)
-            log_and_print("Re-attempting initialization procedure of {}"
-                          .format(manager_name),
->>>>>>> 749a0eec
                           data_transformers_manager_logger)
             time.sleep(10)  # sleep 10 seconds before trying again
 
@@ -228,12 +178,7 @@
     rabbit_ip = os.environ['RABBIT_IP']
     while True:
         try:
-<<<<<<< HEAD
-            cm = ConfigManager(config_manager_logger, "../config", rabbit_ip,
-                               CONFIG_EXCHANGE)
-=======
             cm = ConfigManager(config_manager_logger, '../config', rabbit_ip)
->>>>>>> 749a0eec
             return cm
         except ConnectionNotInitializedException:
             # This is already logged, we need to try again. This exception
@@ -268,22 +213,13 @@
         except (pika.exceptions.AMQPConnectionError,
                 pika.exceptions.AMQPChannelError):
             # Error would have already been logged by RabbitMQ logger.
-<<<<<<< HEAD
-            # Since we have to re-connect just break the loop.
+            # Since we have to re-initialize just break the loop.
             log_and_print(_get_stopped_message(manager), manager.logger)
-=======
-            # Since we have to re-initialize just break the loop.
-            log_and_print("{} stopped.".format(manager), manager.logger)
->>>>>>> 749a0eec
         except Exception:
             # Close the connection with RabbitMQ if we have an unexpected
             # exception, and start again
             manager.rabbitmq.disconnect_till_successful()
-<<<<<<< HEAD
             log_and_print(_get_stopped_message(manager), manager.logger)
-=======
-            log_and_print("{} stopped.".format(manager), manager.logger)
->>>>>>> 749a0eec
 
 
 def run_data_transformers_manager() -> None:
@@ -294,11 +230,7 @@
             data_transformers_manager.manage()
         except Exception as e:
             data_transformers_manager.logger.exception(e)
-<<<<<<< HEAD
             log_and_print(_get_stopped_message(data_transformers_manager),
-=======
-            log_and_print("{} stopped.".format(data_transformers_manager),
->>>>>>> 749a0eec
                           data_transformers_manager.logger)
 
 
