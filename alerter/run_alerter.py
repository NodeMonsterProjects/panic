import logging
import multiprocessing
import signal
import sys
import os
import time
<<<<<<< HEAD
=======
import sys

>>>>>>> 698840a9
import pika.exceptions

from types import FrameType
from src.config_manager import ConfigManager
from src.data_transformers.manager import DataTransformersManager
from src.monitors.managers.github import GitHubMonitorsManager
from src.monitors.managers.manager import MonitorsManager
from src.monitors.managers.system import SystemMonitorsManager
from src.alerter.managers.system import SystemAlertersManager
from src.alerter.managers.github import GithubAlerterManager
from src.alerter.managers.manager import AlertersManager
from src.data_store.stores.manager import StoreManager
from src.utils.exceptions import ConnectionNotInitializedException
from src.utils.logging import create_logger, log_and_print


def _initialize_logger(log_name: str, os_env_name: str) -> logging.Logger:
    # Try initializing the logger until successful. This had to be done
    # separately to avoid instances when the logger creation failed and we
    # attempt to use it.
    while True:
        try:
<<<<<<< HEAD
            new_logger = create_logger(
                os.environ[os_env_name].format(log_name), log_name,
                os.environ["LOGGING_LEVEL"], rotating=True
            )
=======
            data_store_logger = create_logger(
                os.environ["DATA_STORE_LOG_FILE_TEMPLATE"].format(
                    data_store_name), data_store_name,
                os.environ["LOGGING_LEVEL"], rotating=True)
>>>>>>> 698840a9
            break
        except Exception as e:
            msg = '!!! Error when initialising {}: {} !!!' \
                .format(log_name, e)
            # Use a dummy logger in this case because we cannot create the
            # managers's logger.
            dummy_logger = logging.getLogger('DUMMY_LOGGER')
            log_and_print(msg, dummy_logger)
            log_and_print('Re-attempting initialization procedure of {}'
                          .format(data_store_name), dummy_logger)
            time.sleep(10)  # sleep 10 seconds before trying again

    return new_logger


<<<<<<< HEAD
def _initialize_system_alerters_manager() -> SystemAlertersManager:
    manager_name = "System Alerters Manager"

    system_alerters_manager_logger = _initialize_logger(
        manager_name,
        "MANAGERS_LOG_FILE_TEMPLATE"
    )

    # Attempt to initialize the system alerters manager
    while True:
        try:
            system_alerters_manager = SystemAlertersManager(
                system_alerters_manager_logger, manager_name)
=======
def _initialize_manager_logger(manager_name: str) -> logging.Logger:
    # Try initializing the logger until successful. This had to be done
    # separately to avoid instances when the logger creation failed and we
    # attempt to use it.
    while True:
        try:
            manager_logger = create_logger(
                os.environ["MANAGERS_LOG_FILE_TEMPLATE"].format(manager_name),
                manager_name, os.environ["LOGGING_LEVEL"], rotating=True)
>>>>>>> 698840a9
            break
        except Exception as e:
            msg = '!!! Error when initialising {}: {} !!!' \
                .format(manager_name, e)
<<<<<<< HEAD
            log_and_print(msg, system_alerters_manager_logger)
            log_and_print('Re-attempting the initialization procedure',
                          system_alerters_manager_logger)
            time.sleep(10)  # sleep 10 seconds before trying again

    return system_alerters_manager


def _initialize_github_alerter_manager() -> GithubAlerterManager:
    manager_name = "Github Alerter Manager"

    github_alerter_manager_logger = _initialize_logger(
        manager_name,
        "MANAGERS_LOG_FILE_TEMPLATE"
    )

    # Attempt to initialize the system alerters manager
    while True:
        try:
            github_alerter_manager = GithubAlerterManager(
                github_alerter_manager_logger, manager_name)
            break
        except Exception as e:
            msg = '!!! Error when initialising {}: {} !!!' \
                .format(manager_name, e)
            log_and_print(msg, github_alerter_manager_logger)
            log_and_print('Re-attempting the initialization procedure',
                          github_alerter_manager_logger)
            time.sleep(10)  # sleep 10 seconds before trying again

    return github_alerter_manager
=======
            # Use a dummy logger in this case because we cannot create the
            # managers's logger.
            dummy_logger = logging.getLogger('DUMMY_LOGGER')
            log_and_print(msg, dummy_logger)
            log_and_print('Re-attempting initialization procedure of {}'
                          .format(manager_name), dummy_logger)
            time.sleep(10)  # sleep 10 seconds before trying again

    return manager_logger
>>>>>>> 698840a9


def _initialize_system_monitors_manager() -> SystemMonitorsManager:
    manager_name = "System Monitors Manager"

<<<<<<< HEAD
    system_monitors_manager_logger = _initialize_logger(
        manager_name,
        "MANAGERS_LOG_FILE_TEMPLATE"
    )
=======
    system_monitors_manager_logger = _initialize_manager_logger(manager_name)
>>>>>>> 698840a9

    # Attempt to initialize the system monitors manager
    while True:
        try:
            system_monitors_manager = SystemMonitorsManager(
                system_monitors_manager_logger, manager_name)
            break
        except Exception as e:
            msg = '!!! Error when initialising {}: {} !!!' \
                .format(manager_name, e)
            log_and_print(msg, system_monitors_manager_logger)
            log_and_print('Re-attempting initialization procedure of {}'
                          .format(manager_name),
                          system_monitors_manager_logger)
            time.sleep(10)  # sleep 10 seconds before trying again

    return system_monitors_manager


def _initialize_github_monitors_manager() -> GitHubMonitorsManager:
    manager_name = "GitHub Monitors Manager"

<<<<<<< HEAD
    github_monitors_manager_logger = _initialize_logger(
        manager_name,
        "MANAGERS_LOG_FILE_TEMPLATE"
    )
=======
    github_monitors_manager_logger = _initialize_manager_logger(manager_name)
>>>>>>> 698840a9

    # Attempt to initialize the github monitors manager
    while True:
        try:
            github_monitors_manager = GitHubMonitorsManager(
                github_monitors_manager_logger, manager_name)
            break
        except Exception as e:
            msg = '!!! Error when initialising {}: {} !!!' \
                .format(manager_name, e)
            log_and_print(msg, github_monitors_manager_logger)
            log_and_print('Re-attempting initialization procedure of {}'
                          .format(manager_name),
                          github_monitors_manager_logger)
            time.sleep(10)  # sleep 10 seconds before trying again

    return github_monitors_manager


def _initialize_data_transformers_manager() -> DataTransformersManager:
    manager_name = "Data Transformers Manager"

    data_transformers_manager_logger = _initialize_manager_logger(manager_name)

    # Attempt to initialize the data transformers manager
    while True:
        try:
            data_transformers_manager = DataTransformersManager(
                data_transformers_manager_logger, manager_name)
            break
        except Exception as e:
            msg = '!!! Error when initialising {}: {} !!!' \
                .format(manager_name, e)
            log_and_print(msg, data_transformers_manager_logger)
            log_and_print('Re-attempting initialization procedure of {}'
                          .format(manager_name),
                          data_transformers_manager_logger)
            time.sleep(10)  # sleep 10 seconds before trying again

    return data_transformers_manager


def _initialize_config_manager() -> ConfigManager:
    config_manager_logger = _initialize_logger(
        ConfigManager.__name__,
        "CONFIG_MANAGER_LOG_FILE"
    )

    rabbit_ip = os.environ["RABBIT_IP"]
    while True:
        try:
            cm = ConfigManager(config_manager_logger, "../config", rabbit_ip)
            return cm
        except ConnectionNotInitializedException:
            # This is already logged, we need to try again. This exception
            # should not happen, but if it does the program can't fully start
            # up
            config_manager_logger.info("Trying to set up the configurations "
                                       "manager again")
            continue


def _initialize_data_store_manager() -> StoreManager:
    manager_name = "Data Store Manager"

    data_store_manager_logger = _initialize_logger(
        manager_name,
        "DATA_STORE_LOG_FILE_TEMPLATE"
    )

    # Attempt to initialize the data store manager
    while True:
        try:
            data_store_manager = StoreManager(
                data_store_manager_logger, manager_name)
            break
        except Exception as e:
            msg = '!!! Error when initialising {}: {} !!!' \
                .format(manager_name, e)
            log_and_print(msg, data_store_manager_logger)
            log_and_print('Re-attempting the initialization procedure',
                          data_store_manager_logger)
            time.sleep(10)  # sleep 10 seconds before trying again

    return data_store_manager


def run_data_store() -> None:
    store_manager = _initialize_data_store_manager()
    store_manager.start_store_manager()


def run_system_monitors_manager() -> None:
    system_monitors_manager = _initialize_system_monitors_manager()
    run_monitors_manager(system_monitors_manager)


def run_github_monitors_manager() -> None:
    github_monitors_manager = _initialize_github_monitors_manager()
    run_monitors_manager(github_monitors_manager)


def run_system_alerters_manager() -> None:
    system_alerters_manager = _initialize_system_alerters_manager()
    run_alerters_manager(system_alerters_manager)


def run_github_alerters_manager() -> None:
    manager = _initialize_github_alerter_manager()
    while True:
        try:
            manager.start_github_alerter_manager()
        except pika.exceptions.AMQPConnectionError:
            # Error would have already been logged by RabbitMQ logger.
            # Since we have to re-connect just break the loop.
            log_and_print('{} stopped.'.format(manager), manager.logger)
        except Exception:
            # Close the connection with RabbitMQ if we have an unexpected
            # exception, and start again
            manager.rabbitmq.disconnect_till_successful()
            log_and_print('{} stopped.'.format(manager), manager.logger)


def run_monitors_manager(manager: MonitorsManager) -> None:
    while True:
        try:
            manager.manage()
        except pika.exceptions.AMQPConnectionError:
            # Error would have already been logged by RabbitMQ logger.
            # Since we have to re-connect just break the loop.
            log_and_print('{} stopped.'.format(manager), manager.logger)
        except Exception:
            # Close the connection with RabbitMQ if we have an unexpected
            # exception, and start again
            manager.rabbitmq.disconnect_till_successful()
            log_and_print('{} stopped.'.format(manager), manager.logger)


<<<<<<< HEAD
def run_alerters_manager(manager: AlertersManager) -> None:
    while True:
        try:
            manager.manage()
        except pika.exceptions.AMQPConnectionError:
            # Error would have already been logged by RabbitMQ logger.
            # Since we have to re-connect just break the loop.
            log_and_print('{} stopped.'.format(manager), manager.logger)
        except Exception:
            # Close the connection with RabbitMQ if we have an unexpected
            # exception, and start again
            manager.rabbitmq.disconnect_till_successful()
            log_and_print('{} stopped.'.format(manager), manager.logger)
=======
def run_data_transformers_manager() -> None:
    data_transformers_manager = _initialize_data_transformers_manager()

    while True:
        try:
            data_transformers_manager.manage()
        except Exception as e:
            data_transformers_manager.logger.exception(e)
            log_and_print('{} stopped.'.format(data_transformers_manager),
                          data_transformers_manager.logger)
>>>>>>> 698840a9


def run_config_manager(command_queue: multiprocessing.Queue) -> None:
    config_manager = _initialize_config_manager()
    config_manager.start_watching_config_files()

    # We wait until something is sent to this queue
    command_queue.get()
    config_manager.stop_watching_config_files()


# If termination signals are received, terminate all child process and exit
def on_terminate(signum: int, stack: FrameType) -> None:
    dummy_logger = logging.getLogger('Dummy')

    log_and_print('PANIC is terminating. All components will be stopped '
                  'gracefully.', dummy_logger)

    log_and_print('Terminating the System Monitors Manager', dummy_logger)
    system_monitors_manager_process.terminate()
    system_monitors_manager_process.join()

    log_and_print('Terminating the GitHub Monitors Manager', dummy_logger)
    github_monitors_manager_process.terminate()
    github_monitors_manager_process.join()

    log_and_print('Terminating the System Alerters Manager', dummy_logger)
    system_alerters_manager_process.terminate()
    system_alerters_manager_process.join()

    log_and_print('Terminating the Github Alerter Manager', dummy_logger)
    github_alerter_manager_process.terminate()
    github_alerter_manager_process.join()

    log_and_print('Terminating the Data Store Process', dummy_logger)
    data_store_process.terminate()
    data_store_process.join()

    log_and_print('PANIC process terminated.', dummy_logger)
    sys.exit()


if __name__ == '__main__':
    # Start the managers in a separate process
    system_monitors_manager_process = multiprocessing.Process(
        target=run_system_monitors_manager, args=())
    system_monitors_manager_process.start()

    github_monitors_manager_process = multiprocessing.Process(
        target=run_github_monitors_manager, args=())
    github_monitors_manager_process.start()

<<<<<<< HEAD
    # Start the alerters in a separate process
    system_alerters_manager_process = multiprocessing.Process(
        target=run_system_alerters_manager, args=())
    system_alerters_manager_process.start()

    github_alerter_manager_process = multiprocessing.Process(
        target=run_github_alerters_manager, args=())
    github_alerter_manager_process.start()
=======
    data_transformers_manager_process = multiprocessing.Process(
        target=run_data_transformers_manager, args=())
    data_transformers_manager_process.start()
>>>>>>> 698840a9

    # Start the data store in a separate process
    data_store_process = multiprocessing.Process(target=run_data_store,
                                                 args=())
    data_store_process.start()

    # Config manager must be the last to start since it immediately begins by
    # sending the configs. That being said, all previous processes need to wait
    # for the config manager too.
    config_stop_queue = multiprocessing.Queue()
    config_manager_runner_process = multiprocessing.Process(
        target=run_config_manager, args=(config_stop_queue,)
    )
    config_manager_runner_process.start()

    signal.signal(signal.SIGTERM, on_terminate)
    signal.signal(signal.SIGINT, on_terminate)
    signal.signal(signal.SIGHUP, on_terminate)

    # If we don't wait for the processes to terminate the root process will
    # exit
    github_monitors_manager_process.join()
    system_monitors_manager_process.join()
    system_alerters_manager_process.join()
    github_alerter_manager_process.join()
    data_store_process.join()

    # To stop the config watcher, we send something in the stop queue, this way
    # We can ensure the watchers and connections are stopped properly
    config_stop_queue.put("STOP")
    config_manager_runner_process.join()

    print('The alerter is stopping.')
    sys.stdout.flush()

# TODO: Make sure that all queues and configs are declared before hand in the
#     : run alerter before start sending configs, as otherwise configs manager
#     : would not be able to send configs on start-up. Therefore start the
#     : config manager last. Similarly, components must be started from left
#     : to right according to the design (to avoid message not delivered
#     : exceptions). Also, to fully solve these problems, we should perform
#     : checks in the run alerter to see if a queue/exchange has been created

# TODO: We may need graceful termination in managers of both transformer and
#     : and monitor. And we may need to restart without waiting for all
#     : processes to finish (Example see data transformer manager)<|MERGE_RESOLUTION|>--- conflicted
+++ resolved
@@ -1,26 +1,22 @@
 import logging
 import multiprocessing
+import os
 import signal
 import sys
-import os
 import time
-<<<<<<< HEAD
-=======
-import sys
-
->>>>>>> 698840a9
+from types import FrameType
+
 import pika.exceptions
 
-from types import FrameType
+from src.alerter.managers.github import GithubAlerterManager
+from src.alerter.managers.manager import AlertersManager
+from src.alerter.managers.system import SystemAlertersManager
 from src.config_manager import ConfigManager
+from src.data_store.stores.manager import StoreManager
 from src.data_transformers.manager import DataTransformersManager
 from src.monitors.managers.github import GitHubMonitorsManager
 from src.monitors.managers.manager import MonitorsManager
 from src.monitors.managers.system import SystemMonitorsManager
-from src.alerter.managers.system import SystemAlertersManager
-from src.alerter.managers.github import GithubAlerterManager
-from src.alerter.managers.manager import AlertersManager
-from src.data_store.stores.manager import StoreManager
 from src.utils.exceptions import ConnectionNotInitializedException
 from src.utils.logging import create_logger, log_and_print
 
@@ -31,17 +27,10 @@
     # attempt to use it.
     while True:
         try:
-<<<<<<< HEAD
             new_logger = create_logger(
                 os.environ[os_env_name].format(log_name), log_name,
                 os.environ["LOGGING_LEVEL"], rotating=True
             )
-=======
-            data_store_logger = create_logger(
-                os.environ["DATA_STORE_LOG_FILE_TEMPLATE"].format(
-                    data_store_name), data_store_name,
-                os.environ["LOGGING_LEVEL"], rotating=True)
->>>>>>> 698840a9
             break
         except Exception as e:
             msg = '!!! Error when initialising {}: {} !!!' \
@@ -51,13 +40,12 @@
             dummy_logger = logging.getLogger('DUMMY_LOGGER')
             log_and_print(msg, dummy_logger)
             log_and_print('Re-attempting initialization procedure of {}'
-                          .format(data_store_name), dummy_logger)
+                          .format(log_name), dummy_logger)
             time.sleep(10)  # sleep 10 seconds before trying again
 
     return new_logger
 
 
-<<<<<<< HEAD
 def _initialize_system_alerters_manager() -> SystemAlertersManager:
     manager_name = "System Alerters Manager"
 
@@ -71,22 +59,10 @@
         try:
             system_alerters_manager = SystemAlertersManager(
                 system_alerters_manager_logger, manager_name)
-=======
-def _initialize_manager_logger(manager_name: str) -> logging.Logger:
-    # Try initializing the logger until successful. This had to be done
-    # separately to avoid instances when the logger creation failed and we
-    # attempt to use it.
-    while True:
-        try:
-            manager_logger = create_logger(
-                os.environ["MANAGERS_LOG_FILE_TEMPLATE"].format(manager_name),
-                manager_name, os.environ["LOGGING_LEVEL"], rotating=True)
->>>>>>> 698840a9
-            break
-        except Exception as e:
-            msg = '!!! Error when initialising {}: {} !!!' \
-                .format(manager_name, e)
-<<<<<<< HEAD
+            break
+        except Exception as e:
+            msg = '!!! Error when initialising {}: {} !!!' \
+                .format(manager_name, e)
             log_and_print(msg, system_alerters_manager_logger)
             log_and_print('Re-attempting the initialization procedure',
                           system_alerters_manager_logger)
@@ -118,30 +94,15 @@
             time.sleep(10)  # sleep 10 seconds before trying again
 
     return github_alerter_manager
-=======
-            # Use a dummy logger in this case because we cannot create the
-            # managers's logger.
-            dummy_logger = logging.getLogger('DUMMY_LOGGER')
-            log_and_print(msg, dummy_logger)
-            log_and_print('Re-attempting initialization procedure of {}'
-                          .format(manager_name), dummy_logger)
-            time.sleep(10)  # sleep 10 seconds before trying again
-
-    return manager_logger
->>>>>>> 698840a9
 
 
 def _initialize_system_monitors_manager() -> SystemMonitorsManager:
     manager_name = "System Monitors Manager"
 
-<<<<<<< HEAD
     system_monitors_manager_logger = _initialize_logger(
         manager_name,
         "MANAGERS_LOG_FILE_TEMPLATE"
     )
-=======
-    system_monitors_manager_logger = _initialize_manager_logger(manager_name)
->>>>>>> 698840a9
 
     # Attempt to initialize the system monitors manager
     while True:
@@ -164,14 +125,10 @@
 def _initialize_github_monitors_manager() -> GitHubMonitorsManager:
     manager_name = "GitHub Monitors Manager"
 
-<<<<<<< HEAD
     github_monitors_manager_logger = _initialize_logger(
         manager_name,
         "MANAGERS_LOG_FILE_TEMPLATE"
     )
-=======
-    github_monitors_manager_logger = _initialize_manager_logger(manager_name)
->>>>>>> 698840a9
 
     # Attempt to initialize the github monitors manager
     while True:
@@ -194,7 +151,10 @@
 def _initialize_data_transformers_manager() -> DataTransformersManager:
     manager_name = "Data Transformers Manager"
 
-    data_transformers_manager_logger = _initialize_manager_logger(manager_name)
+    data_transformers_manager_logger = _initialize_logger(
+        manager_name,
+        "MANAGERS_LOG_FILE_TEMPLATE"
+    )
 
     # Attempt to initialize the data transformers manager
     while True:
@@ -310,7 +270,6 @@
             log_and_print('{} stopped.'.format(manager), manager.logger)
 
 
-<<<<<<< HEAD
 def run_alerters_manager(manager: AlertersManager) -> None:
     while True:
         try:
@@ -324,7 +283,8 @@
             # exception, and start again
             manager.rabbitmq.disconnect_till_successful()
             log_and_print('{} stopped.'.format(manager), manager.logger)
-=======
+
+
 def run_data_transformers_manager() -> None:
     data_transformers_manager = _initialize_data_transformers_manager()
 
@@ -335,7 +295,6 @@
             data_transformers_manager.logger.exception(e)
             log_and_print('{} stopped.'.format(data_transformers_manager),
                           data_transformers_manager.logger)
->>>>>>> 698840a9
 
 
 def run_config_manager(command_queue: multiprocessing.Queue) -> None:
@@ -388,7 +347,6 @@
         target=run_github_monitors_manager, args=())
     github_monitors_manager_process.start()
 
-<<<<<<< HEAD
     # Start the alerters in a separate process
     system_alerters_manager_process = multiprocessing.Process(
         target=run_system_alerters_manager, args=())
@@ -397,11 +355,9 @@
     github_alerter_manager_process = multiprocessing.Process(
         target=run_github_alerters_manager, args=())
     github_alerter_manager_process.start()
-=======
     data_transformers_manager_process = multiprocessing.Process(
         target=run_data_transformers_manager, args=())
     data_transformers_manager_process.start()
->>>>>>> 698840a9
 
     # Start the data store in a separate process
     data_store_process = multiprocessing.Process(target=run_data_store,
