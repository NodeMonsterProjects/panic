--- conflicted
+++ resolved
@@ -218,45 +218,38 @@
 def _initialize_alert_router() -> Tuple[AlertRouter, logging.Logger]:
     display_name = ALERT_ROUTER_NAME
 
-<<<<<<< HEAD
+    # Try initializing the logger until successful. This had to be done
+    # separately to avoid instances when the logger creation failed and we
+    # attempt to use it.
+    while True:
+        try:
+            alert_router_logger = create_logger(env.ALERT_ROUTER_LOG_FILE,
+                                                AlertRouter.__name__,
+                                                env.LOGGING_LEVEL,
+                                                rotating=True)
+            break
+        except Exception as e:
+            # Use a dummy logger in this case because we cannot create the
+            # manager's logger.
+            dummy_logger = logging.getLogger('DUMMY_LOGGER')
+            log_and_print(get_initialisation_error_message(
+                display_name, e), dummy_logger)
+            log_and_print(get_reattempting_message(display_name), dummy_logger)
+            # sleep before trying again
+            time.sleep(RE_INITIALIZE_SLEEPING_PERIOD)
+
     rabbit_ip = env.RABBIT_IP
     redis_ip = env.REDIS_IP
     redis_db = env.REDIS_DB
     redis_port = env.REDIS_PORT
     unique_alerter_identifier = env.UNIQUE_ALERTER_IDENTIFIER
 
-    alert_router = AlertRouter(
-        alert_router_logger, rabbit_ip, redis_ip, redis_db, redis_port,
-        unique_alerter_identifier, env.ENABLE_CONSOLE_ALERTS
-    )
-    return alert_router, alert_router_logger
-=======
-    # Try initializing the logger until successful. This had to be done
-    # separately to avoid instances when the logger creation failed and we
-    # attempt to use it.
-    while True:
-        try:
-            alert_router_logger = create_logger(env.ALERT_ROUTER_LOG_FILE,
-                                                AlertRouter.__name__,
-                                                env.LOGGING_LEVEL,
-                                                rotating=True)
-            break
-        except Exception as e:
-            # Use a dummy logger in this case because we cannot create the
-            # manager's logger.
-            dummy_logger = logging.getLogger('DUMMY_LOGGER')
-            log_and_print(get_initialisation_error_message(
-                display_name, e), dummy_logger)
-            log_and_print(get_reattempting_message(display_name), dummy_logger)
-            # sleep before trying again
-            time.sleep(RE_INITIALIZE_SLEEPING_PERIOD)
-
-    rabbit_ip = env.RABBIT_IP
-    while True:
-        try:
-            alert_router = AlertRouter(display_name, alert_router_logger,
-                                       rabbit_ip, env.ENABLE_CONSOLE_ALERTS,
-                                       env.ENABLE_LOG_ALERTS)
+    while True:
+        try:
+            alert_router = AlertRouter(
+                alert_router_logger, rabbit_ip, redis_ip, redis_db, redis_port,
+                unique_alerter_identifier, env.ENABLE_CONSOLE_ALERTS
+            )
             return alert_router, alert_router_logger
         except Exception as e:
             log_and_print(get_initialisation_error_message(display_name, e),
@@ -265,7 +258,6 @@
                           alert_router_logger)
             # sleep before trying again
             time.sleep(RE_INITIALIZE_SLEEPING_PERIOD)
->>>>>>> 1a076113
 
 
 def _initialize_config_manager() -> Tuple[ConfigsManager, logging.Logger]:
