FROM python:3.7.5-slim-stretch

# Create app directory
WORKDIR /opt/panic

# Copy everything from host into the container except the ignored files
COPY ./ ./

WORKDIR ./alerter

# Install app dependencies
RUN pip3 install pipenv
RUN pipenv install --dev --deploy --ignore-pipfile

# Tool which waits for dependent containers
ADD https://github.com/ufoscout/docker-compose-wait/releases/download/2.2.1/wait /wait
RUN chmod +x /wait

<<<<<<< HEAD
CMD /wait && pipenv run python -m run_tests
=======
CMD /wait && pipenv run python3 run_tests.py
>>>>>>> 47b09a24
<|MERGE_RESOLUTION|>--- conflicted
+++ resolved
@@ -16,8 +16,4 @@
 ADD https://github.com/ufoscout/docker-compose-wait/releases/download/2.2.1/wait /wait
 RUN chmod +x /wait
 
-<<<<<<< HEAD
-CMD /wait && pipenv run python -m run_tests
-=======
-CMD /wait && pipenv run python3 run_tests.py
->>>>>>> 47b09a24
+CMD /wait && pipenv run python3 run_tests.py