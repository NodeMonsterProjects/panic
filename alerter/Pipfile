--- conflicted
+++ resolved
@@ -22,11 +22,8 @@
 twilio = "*"
 opsgenie-sdk = "*"
 watchdog = "*"
-<<<<<<< HEAD
 web3 = "*"
 
 [requires]
 python_version = "3.9.5"
-=======
-slack-bolt = "*"
->>>>>>> 41bee94b
+slack-bolt = "*"