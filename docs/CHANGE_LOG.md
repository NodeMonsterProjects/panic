--- conflicted
+++ resolved
@@ -18,11 +18,8 @@
 - Fixed issue with GitHub alerter raising new release alerts in reverse order for multiple releases.
 - The data store components are now compatible with the base Chainlink integration features.
 - Added Chainlink Node Alerter Manager and tests.
-<<<<<<< HEAD
+- Web-Installer bug fixes and removing outdated alerts.
 - Added Chainlink Node Alerter logic and tests.
-=======
-- Web-Installer bug fixes and removing outdated alerts.
->>>>>>> b56d8f0c
 
 ## 0.1.2
 
