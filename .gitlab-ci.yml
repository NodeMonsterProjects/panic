--- conflicted
+++ resolved
@@ -1,10 +1,7 @@
 image: node:latest
-<<<<<<< HEAD
-=======
 
 before_script:
     - cd 'src/web-installer/frontend/'
->>>>>>> 47c357ef
 
 stages:
     - build
