--- conflicted
+++ resolved
@@ -18,11 +18,7 @@
 
 // Only on the creation of a new chain, do you need to assign it
 // a new identifier, from then on you re-use the old one.
-<<<<<<< HEAD
-// When creating a new chain, we must add empty lists as we need to initialize
-=======
 // When creating a new chain, we must add empty lists as we need to initialise
->>>>>>> 6203771a
 // the key/value pairs beforehand.
 export function addChainSubstrate(payload) {
   return {
